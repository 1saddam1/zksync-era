--- conflicted
+++ resolved
@@ -174,14 +174,10 @@
         previous_batch_hash: None,
         number: L1BatchNumber(1),
         timestamp: 100,
-<<<<<<< HEAD
-        fee_input: BatchFeeInput::default(),
-=======
         fee_input: BatchFeeInput::l1_pegged(
             50_000_000_000, // 50 gwei
             250_000_000,    // 0.25 gwei
         ),
->>>>>>> 24054454
         fee_account: Address::random(),
         enforced_base_fee: None,
         first_l2_block: L2BlockEnv {
