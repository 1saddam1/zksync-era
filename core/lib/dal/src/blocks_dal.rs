use std::{
    collections::HashMap,
    convert::{Into, TryInto},
    ops,
};

use anyhow::Context as _;
use bigdecimal::{BigDecimal, FromPrimitive, ToPrimitive};
use sqlx::Row;
use zksync_system_constants::MAX_GAS_PER_PUBDATA_BYTE_PRE_1_4_1;
use zksync_types::{
    aggregated_operations::AggregatedActionType,
    block::{BlockGasCount, L1BatchHeader, MiniblockHeader},
    commitment::{L1BatchMetadata, L1BatchWithMetadata},
    Address, L1BatchNumber, LogQuery, MiniblockNumber, ProtocolVersionId, H256,
    MAX_GAS_PER_PUBDATA_BYTE_1_4_1, U256,
};

pub use crate::models::storage_sync::ConsensusBlockFields;
use crate::{
    instrument::InstrumentExt,
    models::storage_block::{StorageL1Batch, StorageL1BatchHeader, StorageMiniblockHeader},
    StorageProcessor,
};

#[derive(Debug)]
pub struct BlocksDal<'a, 'c> {
    pub(crate) storage: &'a mut StorageProcessor<'c>,
}

impl BlocksDal<'_, '_> {
    pub async fn is_genesis_needed(&mut self) -> sqlx::Result<bool> {
        let count = sqlx::query!(
            r#"
            SELECT
                COUNT(*) AS "count!"
            FROM
                l1_batches
            "#
        )
        .fetch_one(self.storage.conn())
        .await?
        .count;
        Ok(count == 0)
    }

    pub async fn get_sealed_l1_batch_number(&mut self) -> sqlx::Result<Option<L1BatchNumber>> {
        let row = sqlx::query!(
            r#"
            SELECT
                MAX(number) AS "number"
            FROM
                l1_batches
            WHERE
                is_finished = TRUE
            "#
        )
        .instrument("get_sealed_block_number")
        .report_latency()
        .fetch_one(self.storage.conn())
        .await?;

        Ok(row.number.map(|num| L1BatchNumber(num as u32)))
    }

    pub async fn get_sealed_miniblock_number(&mut self) -> sqlx::Result<MiniblockNumber> {
        let number: i64 = sqlx::query!(
            r#"
            SELECT
                MAX(number) AS "number"
            FROM
                miniblocks
            "#
        )
        .instrument("get_sealed_miniblock_number")
        .report_latency()
        .fetch_one(self.storage.conn())
        .await?
        .number
        .unwrap_or(0);
        Ok(MiniblockNumber(number as u32))
    }

    /// Returns the number of the earliest L1 batch present in the DB, or `None` if there are no L1 batches.
    pub async fn get_earliest_l1_batch_number(&mut self) -> sqlx::Result<Option<L1BatchNumber>> {
        let row = sqlx::query!(
            r#"
            SELECT
                MIN(number) AS "number"
            FROM
                l1_batches
            "#
        )
        .instrument("get_earliest_l1_batch_number")
        .report_latency()
        .fetch_one(self.storage.conn())
        .await?;

        Ok(row.number.map(|num| L1BatchNumber(num as u32)))
    }

    pub async fn get_last_l1_batch_number_with_metadata(
        &mut self,
    ) -> sqlx::Result<Option<L1BatchNumber>> {
        let row = sqlx::query!(
            r#"
            SELECT
                MAX(number) AS "number"
            FROM
                l1_batches
            WHERE
                hash IS NOT NULL
            "#
        )
        .instrument("get_last_block_number_with_metadata")
        .report_latency()
        .fetch_one(self.storage.conn())
        .await?;

        Ok(row.number.map(|num| L1BatchNumber(num as u32)))
    }

    /// Returns the number of the earliest L1 batch with metadata (= state hash) present in the DB,
    /// or `None` if there are no such L1 batches.
    pub async fn get_earliest_l1_batch_number_with_metadata(
        &mut self,
    ) -> sqlx::Result<Option<L1BatchNumber>> {
        let row = sqlx::query!(
            r#"
            SELECT
                MIN(number) AS "number"
            FROM
                l1_batches
            WHERE
                hash IS NOT NULL
            "#
        )
        .instrument("get_earliest_l1_batch_number_with_metadata")
        .report_latency()
        .fetch_one(self.storage.conn())
        .await?;

        Ok(row.number.map(|num| L1BatchNumber(num as u32)))
    }

    pub async fn get_l1_batches_for_eth_tx_id(
        &mut self,
        eth_tx_id: u32,
    ) -> sqlx::Result<Vec<L1BatchHeader>> {
        let l1_batches = sqlx::query_as!(
            StorageL1BatchHeader,
            r#"
            SELECT
                number,
                l1_tx_count,
                l2_tx_count,
                timestamp,
                is_finished,
                fee_account_address,
                l2_to_l1_logs,
                l2_to_l1_messages,
                bloom,
                priority_ops_onchain_data,
                used_contract_hashes,
                base_fee_per_gas,
                l1_gas_price,
                l2_fair_gas_price,
                bootloader_code_hash,
                default_aa_code_hash,
                protocol_version,
                system_logs,
                compressed_state_diffs,
                pubdata_input
            FROM
                l1_batches
            WHERE
                eth_commit_tx_id = $1
                OR eth_prove_tx_id = $1
                OR eth_execute_tx_id = $1
            "#,
            eth_tx_id as i32
        )
        .instrument("get_l1_batches_for_eth_tx_id")
        .with_arg("eth_tx_id", &eth_tx_id)
        .fetch_all(self.storage.conn())
        .await?;

        Ok(l1_batches.into_iter().map(Into::into).collect())
    }

    pub async fn get_storage_l1_batch(
        &mut self,
        number: L1BatchNumber,
    ) -> sqlx::Result<Option<StorageL1Batch>> {
        sqlx::query_as!(
            StorageL1Batch,
            r#"
            SELECT
                number,
                timestamp,
                is_finished,
                l1_tx_count,
                l2_tx_count,
                fee_account_address,
                bloom,
                priority_ops_onchain_data,
                hash,
                parent_hash,
                commitment,
                compressed_write_logs,
                compressed_contracts,
                eth_prove_tx_id,
                eth_commit_tx_id,
                eth_execute_tx_id,
                merkle_root_hash,
                l2_to_l1_logs,
                l2_to_l1_messages,
                used_contract_hashes,
                compressed_initial_writes,
                compressed_repeated_writes,
                l2_l1_compressed_messages,
                l2_l1_merkle_root,
                l1_gas_price,
                l2_fair_gas_price,
                rollup_last_leaf_index,
                zkporter_is_available,
                bootloader_code_hash,
                default_aa_code_hash,
                base_fee_per_gas,
                aux_data_hash,
                pass_through_data_hash,
                meta_parameters_hash,
                protocol_version,
                system_logs,
                compressed_state_diffs,
                events_queue_commitment,
                bootloader_initial_content_commitment,
                pubdata_input
            FROM
                l1_batches
                LEFT JOIN commitments ON commitments.l1_batch_number = l1_batches.number
            WHERE
                number = $1
            "#,
            number.0 as i64
        )
        .instrument("get_storage_l1_batch")
        .with_arg("number", &number)
        .fetch_optional(self.storage.conn())
        .await
    }

    pub async fn get_l1_batch_header(
        &mut self,
        number: L1BatchNumber,
    ) -> sqlx::Result<Option<L1BatchHeader>> {
        Ok(sqlx::query_as!(
            StorageL1BatchHeader,
            r#"
            SELECT
                number,
                l1_tx_count,
                l2_tx_count,
                timestamp,
                is_finished,
                fee_account_address,
                l2_to_l1_logs,
                l2_to_l1_messages,
                bloom,
                priority_ops_onchain_data,
                used_contract_hashes,
                base_fee_per_gas,
                l1_gas_price,
                l2_fair_gas_price,
                bootloader_code_hash,
                default_aa_code_hash,
                protocol_version,
                compressed_state_diffs,
                system_logs,
                pubdata_input
            FROM
                l1_batches
            WHERE
                number = $1
            "#,
            number.0 as i64
        )
        .instrument("get_l1_batch_header")
        .with_arg("number", &number)
        .fetch_optional(self.storage.conn())
        .await?
        .map(Into::into))
    }

    /// Returns initial bootloader heap content for the specified L1 batch.
    pub async fn get_initial_bootloader_heap(
        &mut self,
        number: L1BatchNumber,
    ) -> anyhow::Result<Option<Vec<(usize, U256)>>> {
        let Some(row) = sqlx::query!(
            r#"
            SELECT
                initial_bootloader_heap_content
            FROM
                l1_batches
            WHERE
                number = $1
            "#,
            number.0 as i64
        )
        .instrument("get_initial_bootloader_heap")
        .report_latency()
        .with_arg("number", &number)
        .fetch_optional(self.storage.conn())
        .await?
        else {
            return Ok(None);
        };

        let heap = serde_json::from_value(row.initial_bootloader_heap_content)
            .context("invalid value for initial_bootloader_heap_content in the DB")?;
        Ok(Some(heap))
    }

    pub async fn get_storage_refunds(
        &mut self,
        number: L1BatchNumber,
    ) -> anyhow::Result<Option<Vec<u32>>> {
        let Some(row) = sqlx::query!(
            r#"
            SELECT
                storage_refunds
            FROM
                l1_batches
            WHERE
                number = $1
            "#,
            number.0 as i64
        )
        .instrument("get_storage_refunds")
        .report_latency()
        .with_arg("number", &number)
        .fetch_optional(self.storage.conn())
        .await?
        else {
            return Ok(None);
        };
        let Some(storage_refunds) = row.storage_refunds else {
            return Ok(None);
        };

        let storage_refunds: Vec<_> = storage_refunds.into_iter().map(|n| n as u32).collect();
        Ok(Some(storage_refunds))
    }

    pub async fn get_events_queue(
        &mut self,
        number: L1BatchNumber,
    ) -> anyhow::Result<Option<Vec<LogQuery>>> {
        let Some(row) = sqlx::query!(
            r#"
            SELECT
                serialized_events_queue
            FROM
                events_queue
            WHERE
                l1_batch_number = $1
            "#,
            number.0 as i64
        )
        .instrument("get_events_queue")
        .report_latency()
        .with_arg("number", &number)
        .fetch_optional(self.storage.conn())
        .await?
        else {
            return Ok(None);
        };

        let events = serde_json::from_value(row.serialized_events_queue)
            .context("invalid value for serialized_events_queue in the DB")?;
        Ok(Some(events))
    }

    pub async fn set_eth_tx_id(
        &mut self,
        number_range: ops::RangeInclusive<L1BatchNumber>,
        eth_tx_id: u32,
        aggregation_type: AggregatedActionType,
    ) -> sqlx::Result<()> {
        match aggregation_type {
            AggregatedActionType::Commit => {
                sqlx::query!(
                    r#"
                    UPDATE l1_batches
                    SET
                        eth_commit_tx_id = $1,
                        updated_at = NOW()
                    WHERE
                        number BETWEEN $2 AND $3
                    "#,
                    eth_tx_id as i32,
                    number_range.start().0 as i64,
                    number_range.end().0 as i64
                )
                .execute(self.storage.conn())
                .await?;
            }
            AggregatedActionType::PublishProofOnchain => {
                sqlx::query!(
                    r#"
                    UPDATE l1_batches
                    SET
                        eth_prove_tx_id = $1,
                        updated_at = NOW()
                    WHERE
                        number BETWEEN $2 AND $3
                    "#,
                    eth_tx_id as i32,
                    number_range.start().0 as i64,
                    number_range.end().0 as i64
                )
                .execute(self.storage.conn())
                .await?;
            }
            AggregatedActionType::Execute => {
                sqlx::query!(
                    r#"
                    UPDATE l1_batches
                    SET
                        eth_execute_tx_id = $1,
                        updated_at = NOW()
                    WHERE
                        number BETWEEN $2 AND $3
                    "#,
                    eth_tx_id as i32,
                    number_range.start().0 as i64,
                    number_range.end().0 as i64
                )
                .execute(self.storage.conn())
                .await?;
            }
        }
        Ok(())
    }

    pub async fn insert_l1_batch(
        &mut self,
        header: &L1BatchHeader,
        initial_bootloader_contents: &[(usize, U256)],
        predicted_block_gas: BlockGasCount,
        events_queue: &[LogQuery],
        storage_refunds: &[u32],
    ) -> anyhow::Result<()> {
        let priority_onchain_data: Vec<Vec<u8>> = header
            .priority_ops_onchain_data
            .iter()
            .map(|data| data.clone().into())
            .collect();
        let l2_to_l1_logs: Vec<_> = header
            .l2_to_l1_logs
            .iter()
            .map(|log| log.0.to_bytes().to_vec())
            .collect();
        let system_logs = header
            .system_logs
            .iter()
            .map(|log| log.0.to_bytes().to_vec())
            .collect::<Vec<Vec<u8>>>();
        let pubdata_input = header.pubdata_input.clone();

        // Serialization should always succeed.
        let initial_bootloader_contents = serde_json::to_value(initial_bootloader_contents)
            .expect("failed to serialize initial_bootloader_contents to JSON value");
        let events_queue = serde_json::to_value(events_queue)
            .expect("failed to serialize events_queue to JSON value");
        // Serialization should always succeed.
        let used_contract_hashes = serde_json::to_value(&header.used_contract_hashes)
            .expect("failed to serialize used_contract_hashes to JSON value");
        let base_fee_per_gas = BigDecimal::from_u64(header.base_fee_per_gas)
            .context("block.base_fee_per_gas should fit in u64")?;
        let storage_refunds: Vec<_> = storage_refunds.iter().map(|n| *n as i64).collect();

        let mut transaction = self.storage.start_transaction().await?;
        sqlx::query!(
            r#"
            INSERT INTO
                l1_batches (
                    number,
                    l1_tx_count,
                    l2_tx_count,
                    timestamp,
                    is_finished,
                    fee_account_address,
                    l2_to_l1_logs,
                    l2_to_l1_messages,
                    bloom,
                    priority_ops_onchain_data,
                    predicted_commit_gas_cost,
                    predicted_prove_gas_cost,
                    predicted_execute_gas_cost,
                    initial_bootloader_heap_content,
                    used_contract_hashes,
                    base_fee_per_gas,
                    l1_gas_price,
                    l2_fair_gas_price,
                    bootloader_code_hash,
                    default_aa_code_hash,
                    protocol_version,
                    system_logs,
                    storage_refunds,
                    pubdata_input,
                    created_at,
                    updated_at
                )
            VALUES
                (
                    $1,
                    $2,
                    $3,
                    $4,
                    $5,
                    $6,
                    $7,
                    $8,
                    $9,
                    $10,
                    $11,
                    $12,
                    $13,
                    $14,
                    $15,
                    $16,
                    $17,
                    $18,
                    $19,
                    $20,
                    $21,
                    $22,
                    $23,
                    $24,
                    NOW(),
                    NOW()
                )
            "#,
            header.number.0 as i64,
            header.l1_tx_count as i32,
            header.l2_tx_count as i32,
            header.timestamp as i64,
            header.is_finished,
            header.fee_account_address.as_bytes(),
            &l2_to_l1_logs,
            &header.l2_to_l1_messages,
            header.bloom.as_bytes(),
            &priority_onchain_data,
            predicted_block_gas.commit as i64,
            predicted_block_gas.prove as i64,
            predicted_block_gas.execute as i64,
            initial_bootloader_contents,
            used_contract_hashes,
            base_fee_per_gas,
            header.l1_gas_price as i64,
            header.l2_fair_gas_price as i64,
            header.base_system_contracts_hashes.bootloader.as_bytes(),
            header.base_system_contracts_hashes.default_aa.as_bytes(),
            header.protocol_version.map(|v| v as i32),
            &system_logs,
            &storage_refunds,
            pubdata_input,
        )
        .execute(transaction.conn())
        .await?;

        sqlx::query!(
            r#"
            INSERT INTO
                events_queue (l1_batch_number, serialized_events_queue)
            VALUES
                ($1, $2)
            "#,
            header.number.0 as i64,
            events_queue
        )
        .execute(transaction.conn())
        .await?;
        transaction.commit().await?;

        Ok(())
    }

    pub async fn insert_miniblock(
        &mut self,
        miniblock_header: &MiniblockHeader,
    ) -> anyhow::Result<()> {
        let base_fee_per_gas = BigDecimal::from_u64(miniblock_header.base_fee_per_gas)
            .context("base_fee_per_gas should fit in u64")?;
        let gas_per_pubdata_limit = if miniblock_header
            .protocol_version
            .unwrap_or(ProtocolVersionId::last_pre_boojum())
            .is_1_4_1()
        {
            MAX_GAS_PER_PUBDATA_BYTE_1_4_1
        } else {
            MAX_GAS_PER_PUBDATA_BYTE_PRE_1_4_1
        };

        sqlx::query!(
            r#"
            INSERT INTO
                miniblocks (
                    number,
                    timestamp,
                    hash,
                    l1_tx_count,
                    l2_tx_count,
                    base_fee_per_gas,
                    l1_gas_price,
                    l2_fair_gas_price,
                    gas_per_pubdata_limit,
                    bootloader_code_hash,
                    default_aa_code_hash,
                    protocol_version,
                    virtual_blocks,
                    fair_pubdata_price,
                    created_at,
                    updated_at
                )
            VALUES
                ($1, $2, $3, $4, $5, $6, $7, $8, $9, $10, $11, $12, $13, $14, NOW(), NOW())
            "#,
            miniblock_header.number.0 as i64,
            miniblock_header.timestamp as i64,
            miniblock_header.hash.as_bytes(),
            miniblock_header.l1_tx_count as i32,
            miniblock_header.l2_tx_count as i32,
            base_fee_per_gas,
            miniblock_header.batch_fee_input.l1_gas_price() as i64,
            miniblock_header.batch_fee_input.fair_l2_gas_price() as i64,
<<<<<<< HEAD
            gas_per_pubdata_limit as i64,
=======
            MAX_GAS_PER_PUBDATA_BYTE as i64,
>>>>>>> 24054454
            miniblock_header
                .base_system_contracts_hashes
                .bootloader
                .as_bytes(),
            miniblock_header
                .base_system_contracts_hashes
                .default_aa
                .as_bytes(),
            miniblock_header.protocol_version.map(|v| v as i32),
            miniblock_header.virtual_blocks as i64,
            miniblock_header.batch_fee_input.fair_pubdata_price() as i64,
        )
        .execute(self.storage.conn())
        .await?;
        Ok(())
    }

    /// Fetches the number of the last miniblock with consensus fields set.
    /// Miniblocks with Consensus fields set constitute a prefix of sealed miniblocks,
    /// so it is enough to traverse the miniblocks in descending order to find the last
    /// with consensus fields.
    ///
    /// If better efficiency is needed we can add an index on "miniblocks without consensus fields".
    pub async fn get_last_miniblock_number_with_consensus_fields(
        &mut self,
    ) -> anyhow::Result<Option<MiniblockNumber>> {
        let Some(row) = sqlx::query!(
            r#"
            SELECT
                number
            FROM
                miniblocks
            WHERE
                consensus IS NOT NULL
            ORDER BY
                number DESC
            LIMIT
                1
            "#
        )
        .fetch_optional(self.storage.conn())
        .await?
        else {
            return Ok(None);
        };
        Ok(Some(MiniblockNumber(row.number.try_into()?)))
    }

    /// Checks whether the specified miniblock has consensus field set.
    pub async fn has_consensus_fields(&mut self, number: MiniblockNumber) -> sqlx::Result<bool> {
        Ok(sqlx::query!(
            r#"
            SELECT
                COUNT(*) AS "count!"
            FROM
                miniblocks
            WHERE
                number = $1
                AND consensus IS NOT NULL
            "#,
            number.0 as i64
        )
        .fetch_one(self.storage.conn())
        .await?
        .count
            > 0)
    }

    /// Sets consensus-related fields for the specified miniblock.
    pub async fn set_miniblock_consensus_fields(
        &mut self,
        miniblock_number: MiniblockNumber,
        consensus: &ConsensusBlockFields,
    ) -> anyhow::Result<()> {
        let result = sqlx::query!(
            r#"
            UPDATE miniblocks
            SET
                consensus = $2
            WHERE
                number = $1
            "#,
            miniblock_number.0 as i64,
            zksync_protobuf::serde::serialize(consensus, serde_json::value::Serializer).unwrap(),
        )
        .execute(self.storage.conn())
        .await?;

        anyhow::ensure!(
            result.rows_affected() == 1,
            "Miniblock #{miniblock_number} is not present in Postgres"
        );
        Ok(())
    }

    pub async fn get_last_sealed_miniblock_header(
        &mut self,
    ) -> sqlx::Result<Option<MiniblockHeader>> {
        Ok(sqlx::query_as!(
            StorageMiniblockHeader,
            r#"
            SELECT
                number,
                timestamp,
                hash,
                l1_tx_count,
                l2_tx_count,
                base_fee_per_gas,
                l1_gas_price,
                l2_fair_gas_price,
                bootloader_code_hash,
                default_aa_code_hash,
                protocol_version,
                virtual_blocks,
                fair_pubdata_price
            FROM
                miniblocks
            ORDER BY
                number DESC
            LIMIT
                1
            "#,
        )
        .fetch_optional(self.storage.conn())
        .await?
        .map(Into::into))
    }

    pub async fn get_miniblock_header(
        &mut self,
        miniblock_number: MiniblockNumber,
    ) -> sqlx::Result<Option<MiniblockHeader>> {
        Ok(sqlx::query_as!(
            StorageMiniblockHeader,
            r#"
            SELECT
                number,
                timestamp,
                hash,
                l1_tx_count,
                l2_tx_count,
                base_fee_per_gas,
                l1_gas_price,
                l2_fair_gas_price,
                bootloader_code_hash,
                default_aa_code_hash,
                protocol_version,
                virtual_blocks,
                fair_pubdata_price
            FROM
                miniblocks
            WHERE
                number = $1
            "#,
            miniblock_number.0 as i64,
        )
        .fetch_optional(self.storage.conn())
        .await?
        .map(Into::into))
    }

    pub async fn mark_miniblocks_as_executed_in_l1_batch(
        &mut self,
        l1_batch_number: L1BatchNumber,
    ) -> sqlx::Result<()> {
        sqlx::query!(
            r#"
            UPDATE miniblocks
            SET
                l1_batch_number = $1
            WHERE
                l1_batch_number IS NULL
            "#,
            l1_batch_number.0 as i32,
        )
        .execute(self.storage.conn())
        .await?;
        Ok(())
    }

    pub async fn save_genesis_l1_batch_metadata(
        &mut self,
        metadata: &L1BatchMetadata,
    ) -> sqlx::Result<()> {
        sqlx::query!(
            r#"
            UPDATE l1_batches
            SET
                hash = $1,
                merkle_root_hash = $2,
                commitment = $3,
                default_aa_code_hash = $4,
                compressed_repeated_writes = $5,
                compressed_initial_writes = $6,
                l2_l1_compressed_messages = $7,
                l2_l1_merkle_root = $8,
                zkporter_is_available = $9,
                bootloader_code_hash = $10,
                rollup_last_leaf_index = $11,
                aux_data_hash = $12,
                pass_through_data_hash = $13,
                meta_parameters_hash = $14,
                compressed_state_diffs = $15,
                updated_at = NOW()
            WHERE
                number = $16
            "#,
            metadata.root_hash.as_bytes(),
            metadata.merkle_root_hash.as_bytes(),
            metadata.commitment.as_bytes(),
            metadata.block_meta_params.default_aa_code_hash.as_bytes(),
            metadata.repeated_writes_compressed,
            metadata.initial_writes_compressed,
            metadata.l2_l1_messages_compressed,
            metadata.l2_l1_merkle_root.as_bytes(),
            metadata.block_meta_params.zkporter_is_available,
            metadata.block_meta_params.bootloader_code_hash.as_bytes(),
            metadata.rollup_last_leaf_index as i64,
            metadata.aux_data_hash.as_bytes(),
            metadata.pass_through_data_hash.as_bytes(),
            metadata.meta_parameters_hash.as_bytes(),
            metadata.state_diffs_compressed,
            0,
        )
        .execute(self.storage.conn())
        .await?;
        Ok(())
    }

    pub async fn save_l1_batch_metadata(
        &mut self,
        number: L1BatchNumber,
        metadata: &L1BatchMetadata,
        previous_root_hash: H256,
        is_pre_boojum: bool,
    ) -> anyhow::Result<()> {
        let mut transaction = self.storage.start_transaction().await?;

        let update_result = sqlx::query!(
            r#"
            UPDATE l1_batches
            SET
                hash = $1,
                merkle_root_hash = $2,
                compressed_repeated_writes = $3,
                compressed_initial_writes = $4,
                l2_l1_compressed_messages = $5,
                l2_l1_merkle_root = $6,
                zkporter_is_available = $7,
                parent_hash = $8,
                rollup_last_leaf_index = $9,
                pass_through_data_hash = $10,
                meta_parameters_hash = $11,
                compressed_state_diffs = $12,
                updated_at = NOW()
            WHERE
                number = $13
                AND hash IS NULL
            "#,
            metadata.root_hash.as_bytes(),
            metadata.merkle_root_hash.as_bytes(),
            metadata.repeated_writes_compressed,
            metadata.initial_writes_compressed,
            metadata.l2_l1_messages_compressed,
            metadata.l2_l1_merkle_root.as_bytes(),
            metadata.block_meta_params.zkporter_is_available,
            previous_root_hash.as_bytes(),
            metadata.rollup_last_leaf_index as i64,
            metadata.pass_through_data_hash.as_bytes(),
            metadata.meta_parameters_hash.as_bytes(),
            metadata.state_diffs_compressed,
            number.0 as i64,
        )
        .instrument("save_blocks_metadata")
        .with_arg("number", &number)
        .report_latency()
        .execute(transaction.conn())
        .await?;

        if metadata.events_queue_commitment.is_some() || is_pre_boojum {
            // Save `commitment`, `aux_data_hash`, `events_queue_commitment`, `bootloader_initial_content_commitment`.
            sqlx::query!(
                r#"
                INSERT INTO
                    commitments (l1_batch_number, events_queue_commitment, bootloader_initial_content_commitment)
                VALUES
                    ($1, $2, $3)
                ON CONFLICT (l1_batch_number) DO NOTHING
                "#,
                number.0 as i64,
                metadata.events_queue_commitment.map(|h| h.0.to_vec()),
                metadata
                    .bootloader_initial_content_commitment
                    .map(|h| h.0.to_vec()),
            )
            .instrument("save_batch_commitments")
            .with_arg("number", &number)
            .report_latency()
            .execute(transaction.conn())
            .await?;

            sqlx::query!(
                r#"
                UPDATE l1_batches
                SET
                    commitment = $2,
                    aux_data_hash = $3,
                    updated_at = NOW()
                WHERE
                    number = $1
                "#,
                number.0 as i64,
                metadata.commitment.as_bytes(),
                metadata.aux_data_hash.as_bytes(),
            )
            .instrument("save_batch_aux_commitment")
            .with_arg("number", &number)
            .report_latency()
            .execute(transaction.conn())
            .await?;
        }

        if update_result.rows_affected() == 0 {
            tracing::debug!(
                "L1 batch {} info wasn't updated. Details: root_hash: {:?}, merkle_root_hash: {:?}, \
                 parent_hash: {:?}, commitment: {:?}, l2_l1_merkle_root: {:?}",
                number.0 as i64,
                metadata.root_hash,
                metadata.merkle_root_hash,
                previous_root_hash,
                metadata.commitment,
                metadata.l2_l1_merkle_root
            );

            // block was already processed. Verify that existing hashes match
            let matched: i64 = sqlx::query!(
                r#"
                SELECT
                    COUNT(*) AS "count!"
                FROM
                    l1_batches
                WHERE
                    number = $1
                    AND hash = $2
                    AND merkle_root_hash = $3
                    AND parent_hash = $4
                    AND l2_l1_merkle_root = $5
                "#,
                number.0 as i64,
                metadata.root_hash.as_bytes(),
                metadata.merkle_root_hash.as_bytes(),
                previous_root_hash.as_bytes(),
                metadata.l2_l1_merkle_root.as_bytes(),
            )
            .instrument("get_matching_blocks_metadata")
            .with_arg("number", &number)
            .report_latency()
            .fetch_one(transaction.conn())
            .await?
            .count;

            anyhow::ensure!(matched == 1,
                "Root hash verification failed. Hashes for L1 batch #{} do not match the expected values \
                 (expected state hash: {:?}, L2 to L1 logs hash: {:?})",
                number,
                metadata.root_hash,
                metadata.l2_l1_merkle_root
            );
        }
        transaction.commit().await?;
        Ok(())
    }

    pub async fn get_last_committed_to_eth_l1_batch(
        &mut self,
    ) -> anyhow::Result<Option<L1BatchWithMetadata>> {
        // We can get 0 block for the first transaction
        let block = sqlx::query_as!(
            StorageL1Batch,
            r#"
            SELECT
                number,
                timestamp,
                is_finished,
                l1_tx_count,
                l2_tx_count,
                fee_account_address,
                bloom,
                priority_ops_onchain_data,
                hash,
                parent_hash,
                commitment,
                compressed_write_logs,
                compressed_contracts,
                eth_prove_tx_id,
                eth_commit_tx_id,
                eth_execute_tx_id,
                merkle_root_hash,
                l2_to_l1_logs,
                l2_to_l1_messages,
                used_contract_hashes,
                compressed_initial_writes,
                compressed_repeated_writes,
                l2_l1_compressed_messages,
                l2_l1_merkle_root,
                l1_gas_price,
                l2_fair_gas_price,
                rollup_last_leaf_index,
                zkporter_is_available,
                bootloader_code_hash,
                default_aa_code_hash,
                base_fee_per_gas,
                aux_data_hash,
                pass_through_data_hash,
                meta_parameters_hash,
                protocol_version,
                compressed_state_diffs,
                system_logs,
                events_queue_commitment,
                bootloader_initial_content_commitment,
                pubdata_input
            FROM
                l1_batches
                LEFT JOIN commitments ON commitments.l1_batch_number = l1_batches.number
            WHERE
                number = 0
                OR eth_commit_tx_id IS NOT NULL
                AND commitment IS NOT NULL
            ORDER BY
                number DESC
            LIMIT
                1
            "#,
        )
        .instrument("get_last_committed_to_eth_l1_batch")
        .fetch_one(self.storage.conn())
        .await?;
        // genesis block is first generated without commitment, we should wait for the tree to set it.
        if block.commitment.is_none() {
            return Ok(None);
        }

        self.get_l1_batch_with_metadata(block)
            .await
            .context("get_l1_batch_with_metadata()")
    }

    /// Returns the number of the last L1 batch for which an Ethereum commit tx was sent and confirmed.
    pub async fn get_number_of_last_l1_batch_committed_on_eth(
        &mut self,
    ) -> Result<Option<L1BatchNumber>, sqlx::Error> {
        Ok(sqlx::query!(
            r#"
            SELECT
                number
            FROM
                l1_batches
                LEFT JOIN eth_txs_history AS commit_tx ON (l1_batches.eth_commit_tx_id = commit_tx.eth_tx_id)
            WHERE
                commit_tx.confirmed_at IS NOT NULL
            ORDER BY
                number DESC
            LIMIT
                1
            "#
        )
        .fetch_optional(self.storage.conn())
        .await?
        .map(|row| L1BatchNumber(row.number as u32)))
    }

    /// Returns the number of the last L1 batch for which an Ethereum prove tx exists in the database.
    pub async fn get_last_l1_batch_with_prove_tx(&mut self) -> sqlx::Result<L1BatchNumber> {
        let row = sqlx::query!(
            r#"
            SELECT
                COALESCE(MAX(number), 0) AS "number!"
            FROM
                l1_batches
            WHERE
                eth_prove_tx_id IS NOT NULL
            "#
        )
        .fetch_one(self.storage.conn())
        .await?;

        Ok(L1BatchNumber(row.number as u32))
    }

    pub async fn get_eth_commit_tx_id(
        &mut self,
        l1_batch_number: L1BatchNumber,
    ) -> sqlx::Result<Option<u64>> {
        let row = sqlx::query!(
            r#"
            SELECT
                eth_commit_tx_id
            FROM
                l1_batches
            WHERE
                number = $1
            "#,
            l1_batch_number.0 as i64
        )
        .fetch_optional(self.storage.conn())
        .await?;

        Ok(row.and_then(|row| row.eth_commit_tx_id.map(|n| n as u64)))
    }

    /// Returns the number of the last L1 batch for which an Ethereum prove tx was sent and confirmed.
    pub async fn get_number_of_last_l1_batch_proven_on_eth(
        &mut self,
    ) -> sqlx::Result<Option<L1BatchNumber>> {
        Ok(sqlx::query!(
            r#"
            SELECT
                number
            FROM
                l1_batches
                LEFT JOIN eth_txs_history AS prove_tx ON (l1_batches.eth_prove_tx_id = prove_tx.eth_tx_id)
            WHERE
                prove_tx.confirmed_at IS NOT NULL
            ORDER BY
                number DESC
            LIMIT
                1
            "#
        )
        .fetch_optional(self.storage.conn())
        .await?
        .map(|record| L1BatchNumber(record.number as u32)))
    }

    /// Returns the number of the last L1 batch for which an Ethereum execute tx was sent and confirmed.
    pub async fn get_number_of_last_l1_batch_executed_on_eth(
        &mut self,
    ) -> sqlx::Result<Option<L1BatchNumber>> {
        Ok(sqlx::query!(
            r#"
            SELECT
                number
            FROM
                l1_batches
                LEFT JOIN eth_txs_history AS execute_tx ON (l1_batches.eth_execute_tx_id = execute_tx.eth_tx_id)
            WHERE
                execute_tx.confirmed_at IS NOT NULL
            ORDER BY
                number DESC
            LIMIT
                1
            "#
        )
        .fetch_optional(self.storage.conn())
        .await?
        .map(|row| L1BatchNumber(row.number as u32)))
    }

    /// This method returns batches that are confirmed on L1. That is, it doesn't wait for the proofs to be generated.
    pub async fn get_ready_for_dummy_proof_l1_batches(
        &mut self,
        limit: usize,
    ) -> anyhow::Result<Vec<L1BatchWithMetadata>> {
        let raw_batches = sqlx::query_as!(
            StorageL1Batch,
            r#"
            SELECT
                number,
                timestamp,
                is_finished,
                l1_tx_count,
                l2_tx_count,
                fee_account_address,
                bloom,
                priority_ops_onchain_data,
                hash,
                parent_hash,
                commitment,
                compressed_write_logs,
                compressed_contracts,
                eth_prove_tx_id,
                eth_commit_tx_id,
                eth_execute_tx_id,
                merkle_root_hash,
                l2_to_l1_logs,
                l2_to_l1_messages,
                used_contract_hashes,
                compressed_initial_writes,
                compressed_repeated_writes,
                l2_l1_compressed_messages,
                l2_l1_merkle_root,
                l1_gas_price,
                l2_fair_gas_price,
                rollup_last_leaf_index,
                zkporter_is_available,
                bootloader_code_hash,
                default_aa_code_hash,
                base_fee_per_gas,
                aux_data_hash,
                pass_through_data_hash,
                meta_parameters_hash,
                protocol_version,
                compressed_state_diffs,
                system_logs,
                events_queue_commitment,
                bootloader_initial_content_commitment,
                pubdata_input
            FROM
                l1_batches
                LEFT JOIN commitments ON commitments.l1_batch_number = l1_batches.number
            WHERE
                eth_commit_tx_id IS NOT NULL
                AND eth_prove_tx_id IS NULL
            ORDER BY
                number
            LIMIT
                $1
            "#,
            limit as i32
        )
        .instrument("get_ready_for_dummy_proof_l1_batches")
        .with_arg("limit", &limit)
        .fetch_all(self.storage.conn())
        .await?;

        self.map_l1_batches(raw_batches)
            .await
            .context("map_l1_batches()")
    }

    async fn map_l1_batches(
        &mut self,
        raw_batches: Vec<StorageL1Batch>,
    ) -> anyhow::Result<Vec<L1BatchWithMetadata>> {
        let mut l1_batches = Vec::with_capacity(raw_batches.len());
        for raw_batch in raw_batches {
            let block = self
                .get_l1_batch_with_metadata(raw_batch)
                .await
                .context("get_l1_batch_with_metadata()")?
                .context("Block should be complete")?;
            l1_batches.push(block);
        }
        Ok(l1_batches)
    }

    pub async fn set_skip_proof_for_l1_batch(
        &mut self,
        l1_batch_number: L1BatchNumber,
    ) -> sqlx::Result<()> {
        sqlx::query!(
            r#"
            UPDATE l1_batches
            SET
                skip_proof = TRUE
            WHERE
                number = $1
            "#,
            l1_batch_number.0 as i64
        )
        .execute(self.storage.conn())
        .await?;
        Ok(())
    }

    /// This method returns batches that are committed on L1 and witness jobs for them are skipped.
    pub async fn get_skipped_for_proof_l1_batches(
        &mut self,
        limit: usize,
    ) -> anyhow::Result<Vec<L1BatchWithMetadata>> {
        let last_proved_block_number = self
            .get_last_l1_batch_with_prove_tx()
            .await
            .context("get_last_l1_batch_with_prove_tx()")?;
        // Witness jobs can be processed out of order, so `WHERE l1_batches.number - row_number = $1`
        // is used to avoid having gaps in the list of blocks to send dummy proofs for.
        let raw_batches = sqlx::query_as!(
            StorageL1Batch,
            r#"
            SELECT
                number,
                timestamp,
                is_finished,
                l1_tx_count,
                l2_tx_count,
                fee_account_address,
                bloom,
                priority_ops_onchain_data,
                hash,
                parent_hash,
                commitment,
                compressed_write_logs,
                compressed_contracts,
                eth_prove_tx_id,
                eth_commit_tx_id,
                eth_execute_tx_id,
                merkle_root_hash,
                l2_to_l1_logs,
                l2_to_l1_messages,
                used_contract_hashes,
                compressed_initial_writes,
                compressed_repeated_writes,
                l2_l1_compressed_messages,
                l2_l1_merkle_root,
                l1_gas_price,
                l2_fair_gas_price,
                rollup_last_leaf_index,
                zkporter_is_available,
                bootloader_code_hash,
                default_aa_code_hash,
                base_fee_per_gas,
                aux_data_hash,
                pass_through_data_hash,
                meta_parameters_hash,
                system_logs,
                compressed_state_diffs,
                protocol_version,
                events_queue_commitment,
                bootloader_initial_content_commitment,
                pubdata_input
            FROM
                (
                    SELECT
                        l1_batches.*,
                        ROW_NUMBER() OVER (
                            ORDER BY
                                number ASC
                        ) AS ROW_NUMBER
                    FROM
                        l1_batches
                    WHERE
                        eth_commit_tx_id IS NOT NULL
                        AND l1_batches.skip_proof = TRUE
                        AND l1_batches.number > $1
                    ORDER BY
                        number
                    LIMIT
                        $2
                ) inn
                LEFT JOIN commitments ON commitments.l1_batch_number = inn.number
            WHERE
                number - ROW_NUMBER = $1
            "#,
            last_proved_block_number.0 as i32,
            limit as i32
        )
        .instrument("get_skipped_for_proof_l1_batches")
        .with_arg("limit", &limit)
        .fetch_all(self.storage.conn())
        .await?;

        self.map_l1_batches(raw_batches)
            .await
            .context("map_l1_batches()")
    }

    pub async fn get_ready_for_execute_l1_batches(
        &mut self,
        limit: usize,
        max_l1_batch_timestamp_millis: Option<u64>,
    ) -> anyhow::Result<Vec<L1BatchWithMetadata>> {
        let raw_batches = match max_l1_batch_timestamp_millis {
            None => {
                sqlx::query_as!(
                    StorageL1Batch,
                    r#"
                    SELECT
                        number,
                        timestamp,
                        is_finished,
                        l1_tx_count,
                        l2_tx_count,
                        fee_account_address,
                        bloom,
                        priority_ops_onchain_data,
                        hash,
                        parent_hash,
                        commitment,
                        compressed_write_logs,
                        compressed_contracts,
                        eth_prove_tx_id,
                        eth_commit_tx_id,
                        eth_execute_tx_id,
                        merkle_root_hash,
                        l2_to_l1_logs,
                        l2_to_l1_messages,
                        used_contract_hashes,
                        compressed_initial_writes,
                        compressed_repeated_writes,
                        l2_l1_compressed_messages,
                        l2_l1_merkle_root,
                        l1_gas_price,
                        l2_fair_gas_price,
                        rollup_last_leaf_index,
                        zkporter_is_available,
                        bootloader_code_hash,
                        default_aa_code_hash,
                        base_fee_per_gas,
                        aux_data_hash,
                        pass_through_data_hash,
                        meta_parameters_hash,
                        protocol_version,
                        compressed_state_diffs,
                        system_logs,
                        events_queue_commitment,
                        bootloader_initial_content_commitment,
                        pubdata_input
                    FROM
                        l1_batches
                        LEFT JOIN commitments ON commitments.l1_batch_number = l1_batches.number
                    WHERE
                        eth_prove_tx_id IS NOT NULL
                        AND eth_execute_tx_id IS NULL
                    ORDER BY
                        number
                    LIMIT
                        $1
                    "#,
                    limit as i32,
                )
                .instrument("get_ready_for_execute_l1_batches/no_max_timestamp")
                .with_arg("limit", &limit)
                .fetch_all(self.storage.conn())
                .await?
            }

            Some(max_l1_batch_timestamp_millis) => {
                // Do not lose the precision here, otherwise we can skip some L1 batches.
                // Mostly needed for tests.
                let max_l1_batch_timestamp_seconds = max_l1_batch_timestamp_millis as f64 / 1_000.0;
                self.raw_ready_for_execute_l1_batches(max_l1_batch_timestamp_seconds, limit)
                    .await
                    .context("raw_ready_for_execute_l1_batches()")?
            }
        };

        self.map_l1_batches(raw_batches)
            .await
            .context("map_l1_batches()")
    }

    async fn raw_ready_for_execute_l1_batches(
        &mut self,
        max_l1_batch_timestamp_seconds: f64,
        limit: usize,
    ) -> anyhow::Result<Vec<StorageL1Batch>> {
        // We need to find the first L1 batch that is supposed to be executed.
        // Here we ignore the time delay, so we just take the first L1 batch that is ready for execution.
        let row = sqlx::query!(
            r#"
            SELECT
                number
            FROM
                l1_batches
            WHERE
                eth_prove_tx_id IS NOT NULL
                AND eth_execute_tx_id IS NULL
            ORDER BY
                number
            LIMIT
                1
            "#
        )
        .fetch_optional(self.storage.conn())
        .await?;

        let Some(row) = row else { return Ok(vec![]) };
        let expected_started_point = row.number;

        // After Postgres 12->14 upgrade this field is now f64
        let max_l1_batch_timestamp_seconds_bd =
            BigDecimal::from_f64(max_l1_batch_timestamp_seconds)
                .context("Failed to convert f64 to BigDecimal")?;

        // Find the last L1 batch that is ready for execution.
        let row = sqlx::query!(
            r#"
            SELECT
                MAX(l1_batches.number)
            FROM
                l1_batches
                JOIN eth_txs ON (l1_batches.eth_commit_tx_id = eth_txs.id)
                JOIN eth_txs_history AS commit_tx ON (eth_txs.confirmed_eth_tx_history_id = commit_tx.id)
            WHERE
                commit_tx.confirmed_at IS NOT NULL
                AND eth_prove_tx_id IS NOT NULL
                AND eth_execute_tx_id IS NULL
                AND EXTRACT(
                    epoch
                    FROM
                        commit_tx.confirmed_at
                ) < $1
            "#,
            max_l1_batch_timestamp_seconds_bd,
        )
        .fetch_one(self.storage.conn())
        .await?;

        Ok(if let Some(max_ready_to_send_block) = row.max {
            // If we found at least one ready to execute batch then we can simply return all blocks between
            // the expected started point and the max ready to send block because we send them to the L1 sequentially.
            assert!(max_ready_to_send_block >= expected_started_point);
            sqlx::query_as!(
                StorageL1Batch,
                r#"
                SELECT
                    number,
                    timestamp,
                    is_finished,
                    l1_tx_count,
                    l2_tx_count,
                    fee_account_address,
                    bloom,
                    priority_ops_onchain_data,
                    hash,
                    parent_hash,
                    commitment,
                    compressed_write_logs,
                    compressed_contracts,
                    eth_prove_tx_id,
                    eth_commit_tx_id,
                    eth_execute_tx_id,
                    merkle_root_hash,
                    l2_to_l1_logs,
                    l2_to_l1_messages,
                    used_contract_hashes,
                    compressed_initial_writes,
                    compressed_repeated_writes,
                    l2_l1_compressed_messages,
                    l2_l1_merkle_root,
                    l1_gas_price,
                    l2_fair_gas_price,
                    rollup_last_leaf_index,
                    zkporter_is_available,
                    bootloader_code_hash,
                    default_aa_code_hash,
                    base_fee_per_gas,
                    aux_data_hash,
                    pass_through_data_hash,
                    meta_parameters_hash,
                    protocol_version,
                    compressed_state_diffs,
                    system_logs,
                    events_queue_commitment,
                    bootloader_initial_content_commitment,
                    pubdata_input
                FROM
                    l1_batches
                    LEFT JOIN commitments ON commitments.l1_batch_number = l1_batches.number
                WHERE
                    number BETWEEN $1 AND $2
                ORDER BY
                    number
                LIMIT
                    $3
                "#,
                expected_started_point as i32,
                max_ready_to_send_block,
                limit as i32,
            )
            .instrument("get_ready_for_execute_l1_batches")
            .with_arg(
                "numbers",
                &(expected_started_point..=max_ready_to_send_block),
            )
            .with_arg("limit", &limit)
            .fetch_all(self.storage.conn())
            .await?
        } else {
            vec![]
        })
    }

    pub async fn pre_boojum_get_ready_for_commit_l1_batches(
        &mut self,
        limit: usize,
        bootloader_hash: H256,
        default_aa_hash: H256,
        protocol_version_id: ProtocolVersionId,
    ) -> anyhow::Result<Vec<L1BatchWithMetadata>> {
        let raw_batches = sqlx::query_as!(
            StorageL1Batch,
            r#"
            SELECT
                number,
                l1_batches.timestamp,
                is_finished,
                l1_tx_count,
                l2_tx_count,
                fee_account_address,
                bloom,
                priority_ops_onchain_data,
                hash,
                parent_hash,
                commitment,
                compressed_write_logs,
                compressed_contracts,
                eth_prove_tx_id,
                eth_commit_tx_id,
                eth_execute_tx_id,
                merkle_root_hash,
                l2_to_l1_logs,
                l2_to_l1_messages,
                used_contract_hashes,
                compressed_initial_writes,
                compressed_repeated_writes,
                l2_l1_compressed_messages,
                l2_l1_merkle_root,
                l1_gas_price,
                l2_fair_gas_price,
                rollup_last_leaf_index,
                zkporter_is_available,
                l1_batches.bootloader_code_hash,
                l1_batches.default_aa_code_hash,
                base_fee_per_gas,
                aux_data_hash,
                pass_through_data_hash,
                meta_parameters_hash,
                protocol_version,
                compressed_state_diffs,
                system_logs,
                events_queue_commitment,
                bootloader_initial_content_commitment,
                pubdata_input
            FROM
                l1_batches
                LEFT JOIN commitments ON commitments.l1_batch_number = l1_batches.number
                JOIN protocol_versions ON protocol_versions.id = l1_batches.protocol_version
            WHERE
                eth_commit_tx_id IS NULL
                AND number != 0
                AND protocol_versions.bootloader_code_hash = $1
                AND protocol_versions.default_account_code_hash = $2
                AND commitment IS NOT NULL
                AND (
                    protocol_versions.id = $3
                    OR protocol_versions.upgrade_tx_hash IS NULL
                )
            ORDER BY
                number
            LIMIT
                $4
            "#,
            bootloader_hash.as_bytes(),
            default_aa_hash.as_bytes(),
            protocol_version_id as i32,
            limit as i64,
        )
        .instrument("get_ready_for_commit_l1_batches")
        .with_arg("limit", &limit)
        .with_arg("bootloader_hash", &bootloader_hash)
        .with_arg("default_aa_hash", &default_aa_hash)
        .with_arg("protocol_version_id", &protocol_version_id)
        .fetch_all(self.storage.conn())
        .await?;

        self.map_l1_batches(raw_batches)
            .await
            .context("map_l1_batches()")
    }

    pub async fn get_ready_for_commit_l1_batches(
        &mut self,
        limit: usize,
        bootloader_hash: H256,
        default_aa_hash: H256,
        protocol_version_id: ProtocolVersionId,
    ) -> anyhow::Result<Vec<L1BatchWithMetadata>> {
        let raw_batches = sqlx::query_as!(
            StorageL1Batch,
            r#"
            SELECT
                number,
                l1_batches.timestamp,
                is_finished,
                l1_tx_count,
                l2_tx_count,
                fee_account_address,
                bloom,
                priority_ops_onchain_data,
                hash,
                parent_hash,
                commitment,
                compressed_write_logs,
                compressed_contracts,
                eth_prove_tx_id,
                eth_commit_tx_id,
                eth_execute_tx_id,
                merkle_root_hash,
                l2_to_l1_logs,
                l2_to_l1_messages,
                used_contract_hashes,
                compressed_initial_writes,
                compressed_repeated_writes,
                l2_l1_compressed_messages,
                l2_l1_merkle_root,
                l1_gas_price,
                l2_fair_gas_price,
                rollup_last_leaf_index,
                zkporter_is_available,
                l1_batches.bootloader_code_hash,
                l1_batches.default_aa_code_hash,
                base_fee_per_gas,
                aux_data_hash,
                pass_through_data_hash,
                meta_parameters_hash,
                protocol_version,
                compressed_state_diffs,
                system_logs,
                events_queue_commitment,
                bootloader_initial_content_commitment,
                pubdata_input
            FROM
                l1_batches
                LEFT JOIN commitments ON commitments.l1_batch_number = l1_batches.number
                JOIN protocol_versions ON protocol_versions.id = l1_batches.protocol_version
            WHERE
                eth_commit_tx_id IS NULL
                AND number != 0
                AND protocol_versions.bootloader_code_hash = $1
                AND protocol_versions.default_account_code_hash = $2
                AND commitment IS NOT NULL
                AND (
                    protocol_versions.id = $3
                    OR protocol_versions.upgrade_tx_hash IS NULL
                )
                AND events_queue_commitment IS NOT NULL
                AND bootloader_initial_content_commitment IS NOT NULL
            ORDER BY
                number
            LIMIT
                $4
            "#,
            bootloader_hash.as_bytes(),
            default_aa_hash.as_bytes(),
            protocol_version_id as i32,
            limit as i64,
        )
        .instrument("get_ready_for_commit_l1_batches")
        .with_arg("limit", &limit)
        .with_arg("bootloader_hash", &bootloader_hash)
        .with_arg("default_aa_hash", &default_aa_hash)
        .with_arg("protocol_version_id", &protocol_version_id)
        .fetch_all(self.storage.conn())
        .await?;

        self.map_l1_batches(raw_batches)
            .await
            .context("map_l1_batches()")
    }

    pub async fn get_l1_batch_state_root(
        &mut self,
        number: L1BatchNumber,
    ) -> sqlx::Result<Option<H256>> {
        Ok(sqlx::query!(
            r#"
            SELECT
                hash
            FROM
                l1_batches
            WHERE
                number = $1
            "#,
            number.0 as i64
        )
        .fetch_optional(self.storage.conn())
        .await?
        .and_then(|row| row.hash)
        .map(|hash| H256::from_slice(&hash)))
    }

    pub async fn get_l1_batch_state_root_and_timestamp(
        &mut self,
        number: L1BatchNumber,
    ) -> Result<Option<(H256, u64)>, sqlx::Error> {
        let Some(row) = sqlx::query!(
            r#"
            SELECT
                timestamp,
                hash
            FROM
                l1_batches
            WHERE
                number = $1
            "#,
            number.0 as i64
        )
        .fetch_optional(self.storage.conn())
        .await?
        else {
            return Ok(None);
        };
        let Some(hash) = row.hash else {
            return Ok(None);
        };
        Ok(Some((H256::from_slice(&hash), row.timestamp as u64)))
    }

    pub async fn get_newest_l1_batch_header(&mut self) -> sqlx::Result<L1BatchHeader> {
        let last_l1_batch = sqlx::query_as!(
            StorageL1BatchHeader,
            r#"
            SELECT
                number,
                l1_tx_count,
                l2_tx_count,
                timestamp,
                is_finished,
                fee_account_address,
                l2_to_l1_logs,
                l2_to_l1_messages,
                bloom,
                priority_ops_onchain_data,
                used_contract_hashes,
                base_fee_per_gas,
                l1_gas_price,
                l2_fair_gas_price,
                bootloader_code_hash,
                default_aa_code_hash,
                protocol_version,
                compressed_state_diffs,
                system_logs,
                pubdata_input
            FROM
                l1_batches
            ORDER BY
                number DESC
            LIMIT
                1
            "#
        )
        .instrument("get_newest_l1_batch_header")
        .fetch_one(self.storage.conn())
        .await?;

        Ok(last_l1_batch.into())
    }

    pub async fn get_l1_batch_metadata(
        &mut self,
        number: L1BatchNumber,
    ) -> anyhow::Result<Option<L1BatchWithMetadata>> {
        let Some(l1_batch) = self
            .get_storage_l1_batch(number)
            .await
            .context("get_storage_l1_batch()")?
        else {
            return Ok(None);
        };
        self.get_l1_batch_with_metadata(l1_batch)
            .await
            .context("get_l1_batch_with_metadata")
    }

    pub async fn get_l1_batch_with_metadata(
        &mut self,
        storage_batch: StorageL1Batch,
    ) -> anyhow::Result<Option<L1BatchWithMetadata>> {
        let unsorted_factory_deps = self
            .get_l1_batch_factory_deps(L1BatchNumber(storage_batch.number as u32))
            .await
            .context("get_l1_batch_factory_deps()")?;
        let header = storage_batch.clone().into();
        let Ok(metadata) = storage_batch.try_into() else {
            return Ok(None);
        };

        Ok(Some(L1BatchWithMetadata::new(
            header,
            metadata,
            unsorted_factory_deps,
        )))
    }

    pub async fn get_l1_batch_factory_deps(
        &mut self,
        l1_batch_number: L1BatchNumber,
    ) -> sqlx::Result<HashMap<H256, Vec<u8>>> {
        Ok(sqlx::query!(
            r#"
            SELECT
                bytecode_hash,
                bytecode
            FROM
                factory_deps
                INNER JOIN miniblocks ON miniblocks.number = factory_deps.miniblock_number
            WHERE
                miniblocks.l1_batch_number = $1
            "#,
            l1_batch_number.0 as i64
        )
        .fetch_all(self.storage.conn())
        .await?
        .into_iter()
        .map(|row| (H256::from_slice(&row.bytecode_hash), row.bytecode))
        .collect())
    }

    /// Deletes all L1 batches from the storage so that the specified batch number is the last one left.
    pub async fn delete_l1_batches(
        &mut self,
        last_batch_to_keep: L1BatchNumber,
    ) -> sqlx::Result<()> {
        self.delete_l1_batches_inner(Some(last_batch_to_keep)).await
    }

    async fn delete_l1_batches_inner(
        &mut self,
        last_batch_to_keep: Option<L1BatchNumber>,
    ) -> sqlx::Result<()> {
        let block_number = last_batch_to_keep.map_or(-1, |number| number.0 as i64);
        sqlx::query!(
            r#"
            DELETE FROM l1_batches
            WHERE
                number > $1
            "#,
            block_number
        )
        .execute(self.storage.conn())
        .await?;
        Ok(())
    }

    /// Deletes all miniblocks from the storage so that the specified miniblock number is the last one left.
    pub async fn delete_miniblocks(
        &mut self,
        last_miniblock_to_keep: MiniblockNumber,
    ) -> sqlx::Result<()> {
        self.delete_miniblocks_inner(Some(last_miniblock_to_keep))
            .await
    }

    async fn delete_miniblocks_inner(
        &mut self,
        last_miniblock_to_keep: Option<MiniblockNumber>,
    ) -> sqlx::Result<()> {
        let block_number = last_miniblock_to_keep.map_or(-1, |number| number.0 as i64);
        sqlx::query!(
            r#"
            DELETE FROM miniblocks
            WHERE
                number > $1
            "#,
            block_number
        )
        .execute(self.storage.conn())
        .await?;
        Ok(())
    }

    /// Returns sum of predicted gas costs on the given L1 batch range.
    /// Panics if the sum doesn't fit into `u32`.
    pub async fn get_l1_batches_predicted_gas(
        &mut self,
        number_range: ops::RangeInclusive<L1BatchNumber>,
        op_type: AggregatedActionType,
    ) -> anyhow::Result<u32> {
        let column_name = match op_type {
            AggregatedActionType::Commit => "predicted_commit_gas_cost",
            AggregatedActionType::PublishProofOnchain => "predicted_prove_gas_cost",
            AggregatedActionType::Execute => "predicted_execute_gas_cost",
        };
        let sql_query_str = format!(
            "SELECT COALESCE(SUM({column_name}), 0) AS sum FROM l1_batches \
             WHERE number BETWEEN $1 AND $2"
        );
        sqlx::query(&sql_query_str)
            .bind(number_range.start().0 as i64)
            .bind(number_range.end().0 as i64)
            .fetch_one(self.storage.conn())
            .await?
            .get::<BigDecimal, &str>("sum")
            .to_u32()
            .context("Sum of predicted gas costs should fit into u32")
    }

    pub async fn update_predicted_l1_batch_commit_gas(
        &mut self,
        number: L1BatchNumber,
        predicted_gas_cost: u32,
    ) -> sqlx::Result<()> {
        sqlx::query!(
            r#"
            UPDATE l1_batches
            SET
                predicted_commit_gas_cost = $2,
                updated_at = NOW()
            WHERE
                number = $1
            "#,
            number.0 as i64,
            predicted_gas_cost as i64
        )
        .execute(self.storage.conn())
        .await?;
        Ok(())
    }

    pub async fn get_miniblock_range_of_l1_batch(
        &mut self,
        l1_batch_number: L1BatchNumber,
    ) -> sqlx::Result<Option<(MiniblockNumber, MiniblockNumber)>> {
        let row = sqlx::query!(
            r#"
            SELECT
                MIN(miniblocks.number) AS "min?",
                MAX(miniblocks.number) AS "max?"
            FROM
                miniblocks
            WHERE
                l1_batch_number = $1
            "#,
            l1_batch_number.0 as i64
        )
        .fetch_one(self.storage.conn())
        .await?;
        let Some(min) = row.min else { return Ok(None) };
        let Some(max) = row.max else { return Ok(None) };
        Ok(Some((
            MiniblockNumber(min as u32),
            MiniblockNumber(max as u32),
        )))
    }

    /// Returns `true` if there exists a non-sealed batch (i.e. there is one+ stored miniblock that isn't assigned
    /// to any batch yet).
    pub async fn pending_batch_exists(&mut self) -> sqlx::Result<bool> {
        let count = sqlx::query_scalar!(
            "SELECT COUNT(miniblocks.number) FROM miniblocks WHERE l1_batch_number IS NULL"
        )
        .fetch_one(self.storage.conn())
        .await?
        .unwrap_or(0);

        Ok(count != 0)
    }

    // methods used for measuring Eth tx stage transition latencies
    // and emitting metrics base on these measured data
    pub async fn oldest_uncommitted_batch_timestamp(&mut self) -> sqlx::Result<Option<u64>> {
        Ok(sqlx::query!(
            r#"
            SELECT
                timestamp
            FROM
                l1_batches
            WHERE
                eth_commit_tx_id IS NULL
                AND number > 0
            ORDER BY
                number
            LIMIT
                1
            "#,
        )
        .fetch_optional(self.storage.conn())
        .await?
        .map(|row| row.timestamp as u64))
    }

    pub async fn oldest_unproved_batch_timestamp(&mut self) -> sqlx::Result<Option<u64>> {
        Ok(sqlx::query!(
            r#"
            SELECT
                timestamp
            FROM
                l1_batches
            WHERE
                eth_prove_tx_id IS NULL
                AND number > 0
            ORDER BY
                number
            LIMIT
                1
            "#,
        )
        .fetch_optional(self.storage.conn())
        .await?
        .map(|row| row.timestamp as u64))
    }

    pub async fn oldest_unexecuted_batch_timestamp(&mut self) -> Result<Option<u64>, sqlx::Error> {
        Ok(sqlx::query!(
            r#"
            SELECT
                timestamp
            FROM
                l1_batches
            WHERE
                eth_execute_tx_id IS NULL
                AND number > 0
            ORDER BY
                number
            LIMIT
                1
            "#,
        )
        .fetch_optional(self.storage.conn())
        .await?
        .map(|row| row.timestamp as u64))
    }

    pub async fn get_batch_protocol_version_id(
        &mut self,
        l1_batch_number: L1BatchNumber,
    ) -> anyhow::Result<Option<ProtocolVersionId>> {
        let Some(row) = sqlx::query!(
            r#"
            SELECT
                protocol_version
            FROM
                l1_batches
            WHERE
                number = $1
            "#,
            l1_batch_number.0 as i64
        )
        .fetch_optional(self.storage.conn())
        .await?
        else {
            return Ok(None);
        };
        let Some(v) = row.protocol_version else {
            return Ok(None);
        };
        Ok(Some((v as u16).try_into()?))
    }

    pub async fn get_miniblock_protocol_version_id(
        &mut self,
        miniblock_number: MiniblockNumber,
    ) -> anyhow::Result<Option<ProtocolVersionId>> {
        let Some(row) = sqlx::query!(
            r#"
            SELECT
                protocol_version
            FROM
                miniblocks
            WHERE
                number = $1
            "#,
            miniblock_number.0 as i64
        )
        .fetch_optional(self.storage.conn())
        .await?
        else {
            return Ok(None);
        };
        let Some(v) = row.protocol_version else {
            return Ok(None);
        };
        Ok(Some((v as u16).try_into()?))
    }

    pub async fn get_miniblock_timestamp(
        &mut self,
        miniblock_number: MiniblockNumber,
    ) -> sqlx::Result<Option<u64>> {
        Ok(sqlx::query!(
            r#"
            SELECT
                timestamp
            FROM
                miniblocks
            WHERE
                number = $1
            "#,
            miniblock_number.0 as i64,
        )
        .fetch_optional(self.storage.conn())
        .await?
        .map(|row| row.timestamp as u64))
    }

    pub async fn set_protocol_version_for_pending_miniblocks(
        &mut self,
        id: ProtocolVersionId,
    ) -> sqlx::Result<()> {
        sqlx::query!(
            r#"
            UPDATE miniblocks
            SET
                protocol_version = $1
            WHERE
                l1_batch_number IS NULL
            "#,
            id as i32,
        )
        .execute(self.storage.conn())
        .await?;
        Ok(())
    }

    pub async fn get_fee_address_for_l1_batch(
        &mut self,
        l1_batch_number: L1BatchNumber,
    ) -> sqlx::Result<Option<Address>> {
        Ok(sqlx::query!(
            r#"
            SELECT
                fee_account_address
            FROM
                l1_batches
            WHERE
                number = $1
            "#,
            l1_batch_number.0 as u32
        )
        .fetch_optional(self.storage.conn())
        .await?
        .map(|row| Address::from_slice(&row.fee_account_address)))
    }

    pub async fn get_virtual_blocks_for_miniblock(
        &mut self,
        miniblock_number: MiniblockNumber,
    ) -> sqlx::Result<Option<u32>> {
        Ok(sqlx::query!(
            r#"
            SELECT
                virtual_blocks
            FROM
                miniblocks
            WHERE
                number = $1
            "#,
            miniblock_number.0 as u32
        )
        .fetch_optional(self.storage.conn())
        .await?
        .map(|row| row.virtual_blocks as u32))
    }
}

/// These functions should only be used for tests.
impl BlocksDal<'_, '_> {
    // The actual l1 batch hash is only set by the metadata calculator.
    pub async fn set_l1_batch_hash(
        &mut self,
        batch_num: L1BatchNumber,
        hash: H256,
    ) -> sqlx::Result<()> {
        sqlx::query!(
            r#"
            UPDATE l1_batches
            SET
                hash = $1
            WHERE
                number = $2
            "#,
            hash.as_bytes(),
            batch_num.0 as i64
        )
        .execute(self.storage.conn())
        .await?;
        Ok(())
    }

    /// Deletes all miniblocks and L1 batches, including the genesis ones. Should only be used in tests.
    pub async fn delete_genesis(&mut self) -> anyhow::Result<()> {
        self.delete_miniblocks_inner(None)
            .await
            .context("delete_miniblocks_inner()")?;
        self.delete_l1_batches_inner(None)
            .await
            .context("delete_l1_batches_inner()")?;
        Ok(())
    }
}

#[cfg(test)]
mod tests {
    use zksync_contracts::BaseSystemContractsHashes;
    use zksync_types::{
        l2_to_l1_log::{L2ToL1Log, UserL2ToL1Log},
        Address, ProtocolVersion, ProtocolVersionId,
    };

    use super::*;
    use crate::ConnectionPool;

    #[tokio::test]
    async fn loading_l1_batch_header() {
        let pool = ConnectionPool::test_pool().await;
        let mut conn = pool.access_storage().await.unwrap();
        conn.blocks_dal()
            .delete_l1_batches(L1BatchNumber(0))
            .await
            .unwrap();
        conn.protocol_versions_dal()
            .save_protocol_version_with_tx(ProtocolVersion::default())
            .await;

        let mut header = L1BatchHeader::new(
            L1BatchNumber(1),
            100,
            Address::default(),
            BaseSystemContractsHashes {
                bootloader: H256::repeat_byte(1),
                default_aa: H256::repeat_byte(42),
            },
            ProtocolVersionId::latest(),
        );
        header.l1_tx_count = 3;
        header.l2_tx_count = 5;
        header.l2_to_l1_logs.push(UserL2ToL1Log(L2ToL1Log {
            shard_id: 0,
            is_service: false,
            tx_number_in_block: 2,
            sender: Address::repeat_byte(2),
            key: H256::repeat_byte(3),
            value: H256::zero(),
        }));
        header.l2_to_l1_messages.push(vec![22; 22]);
        header.l2_to_l1_messages.push(vec![33; 33]);

        conn.blocks_dal()
            .insert_l1_batch(&header, &[], BlockGasCount::default(), &[], &[])
            .await
            .unwrap();

        let loaded_header = conn
            .blocks_dal()
            .get_l1_batch_header(L1BatchNumber(1))
            .await
            .unwrap()
            .unwrap();
        assert_eq!(loaded_header.number, header.number);
        assert_eq!(loaded_header.timestamp, header.timestamp);
        assert_eq!(loaded_header.l1_tx_count, header.l1_tx_count);
        assert_eq!(loaded_header.l2_tx_count, header.l2_tx_count);
        assert_eq!(loaded_header.l2_to_l1_logs, header.l2_to_l1_logs);
        assert_eq!(loaded_header.l2_to_l1_messages, header.l2_to_l1_messages);

        assert!(conn
            .blocks_dal()
            .get_l1_batch_header(L1BatchNumber(2))
            .await
            .unwrap()
            .is_none());
    }

    #[tokio::test]
    async fn getting_predicted_gas() {
        let pool = ConnectionPool::test_pool().await;
        let mut conn = pool.access_storage().await.unwrap();
        conn.blocks_dal()
            .delete_l1_batches(L1BatchNumber(0))
            .await
            .unwrap();
        conn.protocol_versions_dal()
            .save_protocol_version_with_tx(ProtocolVersion::default())
            .await;
        let mut header = L1BatchHeader::new(
            L1BatchNumber(1),
            100,
            Address::default(),
            BaseSystemContractsHashes::default(),
            ProtocolVersionId::default(),
        );
        let mut predicted_gas = BlockGasCount {
            commit: 2,
            prove: 3,
            execute: 10,
        };
        conn.blocks_dal()
            .insert_l1_batch(&header, &[], predicted_gas, &[], &[])
            .await
            .unwrap();

        header.number = L1BatchNumber(2);
        header.timestamp += 100;
        predicted_gas += predicted_gas;
        conn.blocks_dal()
            .insert_l1_batch(&header, &[], predicted_gas, &[], &[])
            .await
            .unwrap();

        let action_types_and_predicted_gas = [
            (AggregatedActionType::Execute, 10),
            (AggregatedActionType::Commit, 2),
            (AggregatedActionType::PublishProofOnchain, 3),
        ];
        for (action_type, expected_gas) in action_types_and_predicted_gas {
            let gas = conn
                .blocks_dal()
                .get_l1_batches_predicted_gas(L1BatchNumber(1)..=L1BatchNumber(1), action_type)
                .await
                .unwrap();
            assert_eq!(gas, expected_gas);

            let gas = conn
                .blocks_dal()
                .get_l1_batches_predicted_gas(L1BatchNumber(2)..=L1BatchNumber(2), action_type)
                .await
                .unwrap();
            assert_eq!(gas, 2 * expected_gas);

            let gas = conn
                .blocks_dal()
                .get_l1_batches_predicted_gas(L1BatchNumber(1)..=L1BatchNumber(2), action_type)
                .await
                .unwrap();
            assert_eq!(gas, 3 * expected_gas);
        }
    }
}<|MERGE_RESOLUTION|>--- conflicted
+++ resolved
@@ -636,11 +636,7 @@
             base_fee_per_gas,
             miniblock_header.batch_fee_input.l1_gas_price() as i64,
             miniblock_header.batch_fee_input.fair_l2_gas_price() as i64,
-<<<<<<< HEAD
             gas_per_pubdata_limit as i64,
-=======
-            MAX_GAS_PER_PUBDATA_BYTE as i64,
->>>>>>> 24054454
             miniblock_header
                 .base_system_contracts_hashes
                 .bootloader
