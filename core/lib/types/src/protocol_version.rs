--- conflicted
+++ resolved
@@ -38,27 +38,16 @@
     Version16,
     Version17,
     Version18,
-<<<<<<< HEAD
     Version19,
-=======
->>>>>>> ba88f679
 }
 
 impl ProtocolVersionId {
     pub fn latest() -> Self {
-<<<<<<< HEAD
         Self::Version18
     }
 
     pub fn next() -> Self {
         Self::Version19
-=======
-        Self::Version17
-    }
-
-    pub fn next() -> Self {
-        Self::Version18
->>>>>>> ba88f679
     }
 
     /// Returns VM version to be used by API for this protocol version.
@@ -84,10 +73,7 @@
             ProtocolVersionId::Version16 => VmVersion::VmVirtualBlocksRefundsEnhancement,
             ProtocolVersionId::Version17 => VmVersion::VmVirtualBlocksRefundsEnhancement,
             ProtocolVersionId::Version18 => VmVersion::VmVirtualBlocksRefundsEnhancement,
-<<<<<<< HEAD
             ProtocolVersionId::Version19 => VmVersion::VmVirtualBlocksRefundsEnhancement,
-=======
->>>>>>> ba88f679
         }
     }
 
@@ -706,10 +692,7 @@
             ProtocolVersionId::Version16 => VmVersion::VmVirtualBlocksRefundsEnhancement,
             ProtocolVersionId::Version17 => VmVersion::VmVirtualBlocksRefundsEnhancement,
             ProtocolVersionId::Version18 => VmVersion::VmVirtualBlocksRefundsEnhancement,
-<<<<<<< HEAD
             ProtocolVersionId::Version19 => VmVersion::VmVirtualBlocksRefundsEnhancement,
-=======
->>>>>>> ba88f679
         }
     }
 }
