--- conflicted
+++ resolved
@@ -1,18 +1,3 @@
-<<<<<<< HEAD
-use zk_evm_1_3_3::{
-    aux_structures::Timestamp as Timestamp_1_3_3,
-    zk_evm_abstractions::queries::LogQuery as LogQuery_1_3_3,
-};
-use zk_evm_1_4_1::{
-    aux_structures::Timestamp as Timestamp_1_4_1,
-    zk_evm_abstractions::queries::LogQuery as LogQuery_1_4_1,
-};
-use zk_evm_1_5_0::{
-    aux_structures::Timestamp as Timestamp_1_5_0,
-    zk_evm_abstractions::queries::LogQuery as LogQuery_1_5_0,
-};
-=======
->>>>>>> dacd8c99
 use zksync_basic_types::{Address, U256};
 
 #[derive(Clone, Copy, Debug, PartialEq, Eq, PartialOrd, Ord, Hash)]
@@ -42,115 +27,4 @@
     pub rw_flag: bool,
     pub rollback: bool,
     pub is_service: bool,
-<<<<<<< HEAD
-}
-
-impl From<LogQuery> for LogQuery_1_3_3 {
-    fn from(log_query: LogQuery) -> Self {
-        Self {
-            timestamp: Timestamp_1_3_3(log_query.timestamp.0),
-            tx_number_in_block: log_query.tx_number_in_block,
-            aux_byte: log_query.aux_byte,
-            shard_id: log_query.shard_id,
-            address: log_query.address,
-            key: log_query.key,
-            read_value: log_query.read_value,
-            written_value: log_query.written_value,
-            rw_flag: log_query.rw_flag,
-            rollback: log_query.rollback,
-            is_service: log_query.is_service,
-        }
-    }
-}
-
-impl From<LogQuery_1_3_3> for LogQuery {
-    fn from(log_query: LogQuery_1_3_3) -> Self {
-        Self {
-            timestamp: Timestamp(log_query.timestamp.0),
-            tx_number_in_block: log_query.tx_number_in_block,
-            aux_byte: log_query.aux_byte,
-            shard_id: log_query.shard_id,
-            address: log_query.address,
-            key: log_query.key,
-            read_value: log_query.read_value,
-            written_value: log_query.written_value,
-            rw_flag: log_query.rw_flag,
-            rollback: log_query.rollback,
-            is_service: log_query.is_service,
-        }
-    }
-}
-
-impl From<LogQuery> for LogQuery_1_4_1 {
-    fn from(log_query: LogQuery) -> Self {
-        Self {
-            timestamp: Timestamp_1_4_1(log_query.timestamp.0),
-            tx_number_in_block: log_query.tx_number_in_block,
-            aux_byte: log_query.aux_byte,
-            shard_id: log_query.shard_id,
-            address: log_query.address,
-            key: log_query.key,
-            read_value: log_query.read_value,
-            written_value: log_query.written_value,
-            rw_flag: log_query.rw_flag,
-            rollback: log_query.rollback,
-            is_service: log_query.is_service,
-        }
-    }
-}
-
-impl From<LogQuery_1_4_1> for LogQuery {
-    fn from(log_query: LogQuery_1_4_1) -> Self {
-        Self {
-            timestamp: Timestamp(log_query.timestamp.0),
-            tx_number_in_block: log_query.tx_number_in_block,
-            aux_byte: log_query.aux_byte,
-            shard_id: log_query.shard_id,
-            address: log_query.address,
-            key: log_query.key,
-            read_value: log_query.read_value,
-            written_value: log_query.written_value,
-            rw_flag: log_query.rw_flag,
-            rollback: log_query.rollback,
-            is_service: log_query.is_service,
-        }
-    }
-}
-
-impl From<LogQuery> for LogQuery_1_5_0 {
-    fn from(log_query: LogQuery) -> Self {
-        Self {
-            timestamp: Timestamp_1_5_0(log_query.timestamp.0),
-            tx_number_in_block: log_query.tx_number_in_block,
-            aux_byte: log_query.aux_byte,
-            shard_id: log_query.shard_id,
-            address: log_query.address,
-            key: log_query.key,
-            read_value: log_query.read_value,
-            written_value: log_query.written_value,
-            rw_flag: log_query.rw_flag,
-            rollback: log_query.rollback,
-            is_service: log_query.is_service,
-        }
-    }
-}
-
-impl From<LogQuery_1_5_0> for LogQuery {
-    fn from(log_query: LogQuery_1_5_0) -> Self {
-        Self {
-            timestamp: Timestamp(log_query.timestamp.0),
-            tx_number_in_block: log_query.tx_number_in_block,
-            aux_byte: log_query.aux_byte,
-            shard_id: log_query.shard_id,
-            address: log_query.address,
-            key: log_query.key,
-            read_value: log_query.read_value,
-            written_value: log_query.written_value,
-            rw_flag: log_query.rw_flag,
-            rollback: log_query.rollback,
-            is_service: log_query.is_service,
-        }
-    }
-=======
->>>>>>> dacd8c99
 }