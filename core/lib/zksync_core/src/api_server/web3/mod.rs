use std::{net::SocketAddr, num::NonZeroU32, sync::Arc, time::Duration};

use anyhow::Context as _;
use chrono::NaiveDateTime;
use futures::future;
use serde::Deserialize;
use tokio::{
    sync::{mpsc, oneshot, watch, Mutex},
    task::JoinHandle,
};
use tower_http::{cors::CorsLayer, metrics::InFlightRequestsLayer};
use zksync_dal::{ConnectionPool, StorageProcessor};
use zksync_health_check::{HealthStatus, HealthUpdater, ReactiveHealthCheck};
use zksync_types::{api, MiniblockNumber};
use zksync_web3_decl::{
    error::Web3Error,
    jsonrpsee::{
        server::{BatchRequestConfig, RpcServiceBuilder, ServerBuilder},
        RpcModule,
    },
    namespaces::{
        DebugNamespaceServer, EnNamespaceServer, EthNamespaceServer, EthPubSubServer,
        NetNamespaceServer, SnapshotsNamespaceServer, Web3NamespaceServer, ZksNamespaceServer,
    },
    types::Filter,
};

use self::{
    backend_jsonrpsee::internal_error,
    metrics::API_METRICS,
    namespaces::{
        DebugNamespace, EnNamespace, EthNamespace, NetNamespace, SnapshotsNamespace, Web3Namespace,
        ZksNamespace,
    },
    pubsub::{EthSubscribe, EthSubscriptionIdProvider, PubSubEvent},
    state::{Filters, InternalApiConfig, RpcState, SealedMiniblockNumber},
};
use crate::{
    api_server::{
        execution_sandbox::VmConcurrencyBarrier, tree::TreeApiHttpClient, tx_sender::TxSender,
        web3::backend_jsonrpsee::batch_limiter_middleware::LimitMiddleware,
    },
<<<<<<< HEAD
    fee_model::BatchFeeModelInputProvider,
    l1_gas_price::L1GasPriceProvider,
=======
>>>>>>> 0e2bc561
    sync_layer::SyncState,
};

pub mod backend_jsonrpsee;
mod metrics;
pub mod namespaces;
mod pubsub;
pub mod state;
#[cfg(test)]
pub(crate) mod tests;

/// Timeout for graceful shutdown logic within API servers.
const GRACEFUL_SHUTDOWN_TIMEOUT: Duration = Duration::from_secs(5);

/// Represents all kinds of `Filter`.
#[derive(Debug, Clone)]
pub(crate) enum TypedFilter {
    // Events from some block with additional filters
    Events(Filter, MiniblockNumber),
    // Blocks from some block
    Blocks(MiniblockNumber),
    // Pending transactions from some timestamp
    PendingTransactions(NaiveDateTime),
}

#[derive(Debug, Clone, Copy)]
enum ApiTransport {
    WebSocket(SocketAddr),
    Http(SocketAddr),
}

#[derive(Debug, Deserialize, Clone, PartialEq)]
#[serde(rename_all = "lowercase")]
pub enum Namespace {
    Eth,
    Net,
    Web3,
    Debug,
    Zks,
    En,
    Pubsub,
    Snapshots,
}

impl Namespace {
    pub const DEFAULT: &'static [Self] = &[
        Self::Eth,
        Self::Net,
        Self::Web3,
        Self::Zks,
        Self::En,
        Self::Pubsub,
    ];
}

/// Handles to the initialized API server.
#[derive(Debug)]
pub struct ApiServerHandles {
    pub local_addr: SocketAddr,
    pub tasks: Vec<JoinHandle<anyhow::Result<()>>>,
    pub health_check: ReactiveHealthCheck,
}

/// Optional part of the API server parameters.
#[derive(Debug, Default)]
struct OptionalApiParams {
    sync_state: Option<SyncState>,
    filters_limit: Option<usize>,
    subscriptions_limit: Option<usize>,
    batch_request_size_limit: Option<usize>,
    response_body_size_limit: Option<usize>,
    websocket_requests_per_minute_limit: Option<NonZeroU32>,
    tree_api_url: Option<String>,
    pub_sub_events_sender: Option<mpsc::UnboundedSender<PubSubEvent>>,
}

/// Full API server parameters.
#[derive(Debug)]
struct FullApiParams {
    pool: ConnectionPool,
    last_miniblock_pool: ConnectionPool,
    config: InternalApiConfig,
    transport: ApiTransport,
    tx_sender: TxSender,
    vm_barrier: VmConcurrencyBarrier,
    threads: usize,
    polling_interval: Duration,
    namespaces: Vec<Namespace>,
    optional: OptionalApiParams,
}

#[derive(Debug)]
pub struct ApiBuilder {
    pool: ConnectionPool,
    last_miniblock_pool: ConnectionPool,
    config: InternalApiConfig,
    polling_interval: Duration,
    // Mandatory params that must be set using builder methods.
    transport: Option<ApiTransport>,
    tx_sender: Option<TxSender>,
    vm_barrier: Option<VmConcurrencyBarrier>,
    threads: Option<usize>,
    // Optional params that may or may not be set using builder methods. We treat `namespaces`
    // specially because we want to output a warning if they are not set.
    namespaces: Option<Vec<Namespace>>,
    optional: OptionalApiParams,
}

impl ApiBuilder {
    const DEFAULT_POLLING_INTERVAL: Duration = Duration::from_millis(200);

    pub fn jsonrpsee_backend(config: InternalApiConfig, pool: ConnectionPool) -> Self {
        Self {
            last_miniblock_pool: pool.clone(),
            pool,
            config,
            polling_interval: Self::DEFAULT_POLLING_INTERVAL,
            transport: None,
            tx_sender: None,
            vm_barrier: None,
            threads: None,
            namespaces: None,
            optional: OptionalApiParams::default(),
        }
    }

    pub fn ws(mut self, port: u16) -> Self {
        self.transport = Some(ApiTransport::WebSocket(([0, 0, 0, 0], port).into()));
        self
    }

    pub fn http(mut self, port: u16) -> Self {
        self.transport = Some(ApiTransport::Http(([0, 0, 0, 0], port).into()));
        self
    }

    /// Configures a dedicated DB pool to be used for updating the latest miniblock information
    /// in a background task. If not called, the main pool will be used. If the API server is under high load,
    /// it may make sense to supply a single-connection pool to reduce pool contention with the API methods.
    pub fn with_last_miniblock_pool(mut self, pool: ConnectionPool) -> Self {
        self.last_miniblock_pool = pool;
        self
    }

    pub fn with_tx_sender(mut self, tx_sender: TxSender, vm_barrier: VmConcurrencyBarrier) -> Self {
        self.tx_sender = Some(tx_sender);
        self.vm_barrier = Some(vm_barrier);
        self
    }

    pub fn with_filter_limit(mut self, filters_limit: usize) -> Self {
        self.optional.filters_limit = Some(filters_limit);
        self
    }

    pub fn with_subscriptions_limit(mut self, subscriptions_limit: usize) -> Self {
        self.optional.subscriptions_limit = Some(subscriptions_limit);
        self
    }

    pub fn with_batch_request_size_limit(mut self, batch_request_size_limit: usize) -> Self {
        self.optional.batch_request_size_limit = Some(batch_request_size_limit);
        self
    }

    pub fn with_response_body_size_limit(mut self, response_body_size_limit: usize) -> Self {
        self.optional.response_body_size_limit = Some(response_body_size_limit);
        self
    }

    pub fn with_websocket_requests_per_minute_limit(
        mut self,
        websocket_requests_per_minute_limit: NonZeroU32,
    ) -> Self {
        self.optional.websocket_requests_per_minute_limit =
            Some(websocket_requests_per_minute_limit);
        self
    }

    pub fn with_sync_state(mut self, sync_state: SyncState) -> Self {
        self.optional.sync_state = Some(sync_state);
        self
    }

    pub fn with_threads(mut self, threads: usize) -> Self {
        self.threads = Some(threads);
        self
    }

    pub fn with_polling_interval(mut self, polling_interval: Duration) -> Self {
        self.polling_interval = polling_interval;
        self
    }

    pub fn enable_api_namespaces(mut self, namespaces: Vec<Namespace>) -> Self {
        self.namespaces = Some(namespaces);
        self
    }

    pub fn with_tree_api(mut self, tree_api_url: Option<String>) -> Self {
        self.optional.tree_api_url = tree_api_url;
        self
    }

    #[cfg(test)]
    fn with_pub_sub_events(mut self, sender: mpsc::UnboundedSender<PubSubEvent>) -> Self {
        self.optional.pub_sub_events_sender = Some(sender);
        self
    }

    fn into_full_params(self) -> anyhow::Result<FullApiParams> {
        Ok(FullApiParams {
            pool: self.pool,
            last_miniblock_pool: self.last_miniblock_pool,
            config: self.config,
            transport: self.transport.context("API transport not set")?,
            tx_sender: self.tx_sender.context("Transaction sender not set")?,
            vm_barrier: self.vm_barrier.context("VM barrier not set")?,
            threads: self.threads.context("Number of server threads not set")?,
            polling_interval: self.polling_interval,
            namespaces: self.namespaces.unwrap_or_else(|| {
                tracing::warn!(
                    "debug_ and snapshots_ API namespace will be disabled by default in ApiBuilder"
                );
                Namespace::DEFAULT.to_vec()
            }),
            optional: self.optional,
        })
    }
}

<<<<<<< HEAD
impl<G: 'static + Send + Sync + BatchFeeModelInputProvider> ApiBuilder<G> {
=======
impl ApiBuilder {
>>>>>>> 0e2bc561
    pub async fn build(
        self,
        stop_receiver: watch::Receiver<bool>,
    ) -> anyhow::Result<ApiServerHandles> {
        self.into_full_params()?.spawn_server(stop_receiver).await
    }
}

<<<<<<< HEAD
impl<G: 'static + Send + Sync + BatchFeeModelInputProvider> FullApiParams<G> {
    fn build_rpc_state(self) -> RpcState<G> {
=======
impl FullApiParams {
    fn build_rpc_state(self) -> RpcState {
>>>>>>> 0e2bc561
        // Chosen to be significantly smaller than the interval between miniblocks, but larger than
        // the latency of getting the latest sealed miniblock number from Postgres. If the API server
        // processes enough requests, information about the latest sealed miniblock will be updated
        // by reporting block difference metrics, so the actual update lag would be much smaller than this value.
        const SEALED_MINIBLOCK_UPDATE_INTERVAL: Duration = Duration::from_millis(25);

        let (last_sealed_miniblock, update_task) =
            SealedMiniblockNumber::new(self.last_miniblock_pool, SEALED_MINIBLOCK_UPDATE_INTERVAL);
        // The update tasks takes care of its termination, so we don't need to retain its handle.
        tokio::spawn(update_task);

        RpcState {
            installed_filters: Arc::new(Mutex::new(Filters::new(self.optional.filters_limit))),
            connection_pool: self.pool,
            tx_sender: self.tx_sender,
            sync_state: self.optional.sync_state,
            api_config: self.config,
            last_sealed_miniblock,
            tree_api: self
                .optional
                .tree_api_url
                .map(|url| TreeApiHttpClient::new(url.as_str())),
        }
    }

    async fn build_rpc_module(self, pubsub: Option<EthSubscribe>) -> RpcModule<()> {
        let namespaces = self.namespaces.clone();
        let zksync_network_id = self.config.l2_chain_id;
        let rpc_state = self.build_rpc_state();

        // Collect all the methods into a single RPC module.
        let mut rpc = RpcModule::new(());
        if let Some(pubsub) = pubsub {
            rpc.merge(pubsub.into_rpc())
                .expect("Can't merge eth pubsub namespace");
        }

        if namespaces.contains(&Namespace::Eth) {
            rpc.merge(EthNamespace::new(rpc_state.clone()).into_rpc())
                .expect("Can't merge eth namespace");
        }
        if namespaces.contains(&Namespace::Net) {
            rpc.merge(NetNamespace::new(zksync_network_id).into_rpc())
                .expect("Can't merge net namespace");
        }
        if namespaces.contains(&Namespace::Web3) {
            rpc.merge(Web3Namespace.into_rpc())
                .expect("Can't merge web3 namespace");
        }
        if namespaces.contains(&Namespace::Zks) {
            rpc.merge(ZksNamespace::new(rpc_state.clone()).into_rpc())
                .expect("Can't merge zks namespace");
        }
        if namespaces.contains(&Namespace::En) {
            rpc.merge(EnNamespace::new(rpc_state.clone()).into_rpc())
                .expect("Can't merge en namespace");
        }
        if namespaces.contains(&Namespace::Debug) {
            rpc.merge(DebugNamespace::new(rpc_state.clone()).await.into_rpc())
                .expect("Can't merge debug namespace");
        }
        if namespaces.contains(&Namespace::Snapshots) {
            rpc.merge(SnapshotsNamespace::new(rpc_state).into_rpc())
                .expect("Can't merge snapshots namespace");
        }
        rpc
    }

    async fn spawn_server(
        self,
        stop_receiver: watch::Receiver<bool>,
    ) -> anyhow::Result<ApiServerHandles> {
        if self.optional.filters_limit.is_none() {
            tracing::warn!("Filters limit is not set - unlimited filters are allowed");
        }

        if self.namespaces.contains(&Namespace::Pubsub)
            && matches!(&self.transport, ApiTransport::Http(_))
        {
            tracing::debug!("pubsub API is not supported for HTTP transport, ignoring");
        }

        match (&self.transport, self.optional.subscriptions_limit) {
            (ApiTransport::WebSocket(_), None) => {
                tracing::warn!(
                    "`subscriptions_limit` is not set - unlimited subscriptions are allowed"
                );
            }
            (ApiTransport::Http(_), Some(_)) => {
                tracing::warn!(
                    "`subscriptions_limit` is ignored for HTTP transport, use WebSocket instead"
                );
            }
            _ => {}
        }

        self.build_jsonrpsee(stop_receiver).await
    }

    async fn wait_for_vm(vm_barrier: VmConcurrencyBarrier, transport: &str) {
        let wait_for_vm =
            tokio::time::timeout(GRACEFUL_SHUTDOWN_TIMEOUT, vm_barrier.wait_until_stopped());
        if wait_for_vm.await.is_err() {
            tracing::warn!(
                "VM execution on {transport} JSON-RPC server didn't stop after {GRACEFUL_SHUTDOWN_TIMEOUT:?}; \
                 forcing shutdown anyway"
            );
        } else {
            tracing::info!("VM execution on {transport} JSON-RPC server stopped");
        }
    }

    async fn build_jsonrpsee(
        self,
        stop_receiver: watch::Receiver<bool>,
    ) -> anyhow::Result<ApiServerHandles> {
        let transport = self.transport;
        let (runtime_thread_name, health_check_name) = match transport {
            ApiTransport::Http(_) => ("jsonrpsee-http-worker", "http_api"),
            ApiTransport::WebSocket(_) => ("jsonrpsee-ws-worker", "ws_api"),
        };
        let (health_check, health_updater) = ReactiveHealthCheck::new(health_check_name);
        let vm_barrier = self.vm_barrier.clone();
        let batch_request_config = self
            .optional
            .batch_request_size_limit
            .map_or(BatchRequestConfig::Unlimited, |limit| {
                BatchRequestConfig::Limit(limit as u32)
            });
        let response_body_size_limit = self
            .optional
            .response_body_size_limit
            .map_or(u32::MAX, |limit| limit as u32);

        let websocket_requests_per_minute_limit = self.optional.websocket_requests_per_minute_limit;
        let subscriptions_limit = self.optional.subscriptions_limit;

        let runtime = tokio::runtime::Builder::new_multi_thread()
            .enable_all()
            .thread_name(runtime_thread_name)
            .worker_threads(self.threads)
            .build()
            .with_context(|| {
                format!("Failed creating Tokio runtime for {health_check_name} jsonrpsee server")
            })?;

        let mut tasks = vec![];
        let mut pubsub = None;
        if matches!(transport, ApiTransport::WebSocket(_))
            && self.namespaces.contains(&Namespace::Pubsub)
        {
            let mut pub_sub = EthSubscribe::new();
            if let Some(sender) = &self.optional.pub_sub_events_sender {
                pub_sub.set_events_sender(sender.clone());
            }

            tasks.extend(pub_sub.spawn_notifiers(
                self.pool.clone(),
                self.polling_interval,
                stop_receiver.clone(),
            ));
            pubsub = Some(pub_sub);
        }

        let rpc = self.build_rpc_module(pubsub).await;
        // Start the server in a separate tokio runtime from a dedicated thread.
        let (local_addr_sender, local_addr) = oneshot::channel();
        let server_task = tokio::task::spawn_blocking(move || {
            let res = runtime.block_on(Self::run_jsonrpsee_server(
                rpc,
                transport,
                stop_receiver,
                local_addr_sender,
                health_updater,
                vm_barrier,
                batch_request_config,
                response_body_size_limit,
                subscriptions_limit,
                websocket_requests_per_minute_limit,
            ));
            runtime.shutdown_timeout(GRACEFUL_SHUTDOWN_TIMEOUT);
            res
        });

        let local_addr = match local_addr.await {
            Ok(addr) => addr,
            Err(_) => {
                // If the local address was not transmitted, `server_task` must have failed.
                let err = server_task
                    .await
                    .with_context(|| format!("{health_check_name} server panicked"))?
                    .unwrap_err();
                return Err(err);
            }
        };
        tasks.push(server_task);
        Ok(ApiServerHandles {
            local_addr,
            health_check,
            tasks,
        })
    }

    #[allow(clippy::too_many_arguments)]
    async fn run_jsonrpsee_server(
        rpc: RpcModule<()>,
        transport: ApiTransport,
        mut stop_receiver: watch::Receiver<bool>,
        local_addr_sender: oneshot::Sender<SocketAddr>,
        health_updater: HealthUpdater,
        vm_barrier: VmConcurrencyBarrier,
        batch_request_config: BatchRequestConfig,
        response_body_size_limit: u32,
        subscriptions_limit: Option<usize>,
        websocket_requests_per_minute_limit: Option<NonZeroU32>,
    ) -> anyhow::Result<()> {
        let (transport_str, is_http, addr) = match transport {
            ApiTransport::Http(addr) => ("HTTP", true, addr),
            ApiTransport::WebSocket(addr) => ("WS", false, addr),
        };
        let transport_label = (&transport).into();

        // Setup CORS.
        let cors = is_http.then(|| {
            CorsLayer::new()
                // Allow `POST` when accessing the resource
                .allow_methods([reqwest::Method::POST])
                // Allow requests from any origin
                .allow_origin(tower_http::cors::Any)
                .allow_headers([reqwest::header::CONTENT_TYPE])
        });
        // Setup metrics for the number of in-flight requests.
        let (in_flight_requests, counter) = InFlightRequestsLayer::pair();
        tokio::spawn(
            counter.run_emitter(Duration::from_millis(100), move |count| {
                API_METRICS.web3_in_flight_requests[&transport_label].observe(count);
                future::ready(())
            }),
        );
        // Assemble server middleware.
        let middleware = tower::ServiceBuilder::new()
            .layer(in_flight_requests)
            .option_layer(cors);

        // Settings shared by HTTP and WS servers.
        let max_connections = !is_http
            .then_some(subscriptions_limit)
            .flatten()
            .unwrap_or(5_000);
        let server_builder = ServerBuilder::default()
            .max_connections(max_connections as u32)
            .set_http_middleware(middleware)
            .max_response_body_size(response_body_size_limit)
            .set_batch_request_config(batch_request_config);

        let (local_addr, server_handle) = if is_http {
            // HTTP-specific settings
            let server = server_builder
                .http_only()
                .build(addr)
                .await
                .context("Failed building HTTP JSON-RPC server")?;
            (server.local_addr(), server.start(rpc))
        } else {
            // WS specific settings
            let server = server_builder
                .set_rpc_middleware(RpcServiceBuilder::new().layer_fn(move |a| {
                    LimitMiddleware::new(a, websocket_requests_per_minute_limit)
                }))
                .set_id_provider(EthSubscriptionIdProvider)
                .build(addr)
                .await
                .context("Failed building WS JSON-RPC server")?;
            (server.local_addr(), server.start(rpc))
        };
        let local_addr = local_addr.with_context(|| {
            format!("Failed getting local address for {transport_str} JSON-RPC server")
        })?;
        local_addr_sender.send(local_addr).ok();

        let close_handle = server_handle.clone();
        let closing_vm_barrier = vm_barrier.clone();
        tokio::spawn(async move {
            if stop_receiver.changed().await.is_err() {
                tracing::warn!(
                    "Stop signal sender for {transport_str} JSON-RPC server was dropped \
                     without sending a signal"
                );
            }
            tracing::info!(
                "Stop signal received, {transport_str} JSON-RPC server is shutting down"
            );
            closing_vm_barrier.close();
            close_handle.stop().ok();
        });
        health_updater.update(HealthStatus::Ready.into());

        server_handle.stopped().await;
        drop(health_updater);
        tracing::info!("{transport_str} JSON-RPC server stopped");
        Self::wait_for_vm(vm_barrier, transport_str).await;
        Ok(())
    }
}

async fn resolve_block(
    connection: &mut StorageProcessor<'_>,
    block: api::BlockId,
    method_name: &'static str,
) -> Result<MiniblockNumber, Web3Error> {
    let result = connection.blocks_web3_dal().resolve_block_id(block).await;
    result
        .map_err(|err| internal_error(method_name, err))?
        .ok_or(Web3Error::NoBlock)
}<|MERGE_RESOLUTION|>--- conflicted
+++ resolved
@@ -40,11 +40,8 @@
         execution_sandbox::VmConcurrencyBarrier, tree::TreeApiHttpClient, tx_sender::TxSender,
         web3::backend_jsonrpsee::batch_limiter_middleware::LimitMiddleware,
     },
-<<<<<<< HEAD
     fee_model::BatchFeeModelInputProvider,
     l1_gas_price::L1GasPriceProvider,
-=======
->>>>>>> 0e2bc561
     sync_layer::SyncState,
 };
 
@@ -276,11 +273,7 @@
     }
 }
 
-<<<<<<< HEAD
-impl<G: 'static + Send + Sync + BatchFeeModelInputProvider> ApiBuilder<G> {
-=======
 impl ApiBuilder {
->>>>>>> 0e2bc561
     pub async fn build(
         self,
         stop_receiver: watch::Receiver<bool>,
@@ -289,13 +282,8 @@
     }
 }
 
-<<<<<<< HEAD
-impl<G: 'static + Send + Sync + BatchFeeModelInputProvider> FullApiParams<G> {
-    fn build_rpc_state(self) -> RpcState<G> {
-=======
 impl FullApiParams {
     fn build_rpc_state(self) -> RpcState {
->>>>>>> 0e2bc561
         // Chosen to be significantly smaller than the interval between miniblocks, but larger than
         // the latency of getting the latest sealed miniblock number from Postgres. If the API server
         // processes enough requests, information about the latest sealed miniblock will be updated
