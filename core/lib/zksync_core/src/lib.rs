--- conflicted
+++ resolved
@@ -35,11 +35,7 @@
 use zksync_queued_job_processor::JobProcessor;
 use zksync_state::PostgresStorageCaches;
 use zksync_types::{
-<<<<<<< HEAD
     fee_model::{FeeModelConfig, FeeModelConfigV1, FeeModelConfigV2},
-=======
-    fee_model::FeeModelConfigV1,
->>>>>>> 604fdb97
     protocol_version::{L1VerifierConfig, VerifierParams},
     system_contracts::get_system_smart_contracts,
     web3::contract::tokens::Detokenize,
@@ -701,13 +697,7 @@
 
     let batch_fee_input_provider = Arc::new(MainNodeFeeInputProvider::new(
         gas_adjuster,
-<<<<<<< HEAD
         FeeModelConfig::from_state_keeper_config(&state_keeper_config),
-=======
-        zksync_types::fee_model::FeeModelConfig::V1(FeeModelConfigV1 {
-            minimal_l2_gas_price: state_keeper_config.fair_l2_gas_price,
-        }),
->>>>>>> 604fdb97
     ));
 
     let miniblock_sealer_pool = pool_builder
@@ -1025,13 +1015,7 @@
 
     let batch_fee_input_provider = MainNodeFeeInputProvider::new(
         l1_gas_price_provider,
-<<<<<<< HEAD
         FeeModelConfig::from_state_keeper_config(state_keeper_config),
-=======
-        zksync_types::fee_model::FeeModelConfig::V1(FeeModelConfigV1 {
-            minimal_l2_gas_price: state_keeper_config.fair_l2_gas_price,
-        }),
->>>>>>> 604fdb97
     );
 
     let tx_sender = tx_sender_builder
