--- conflicted
+++ resolved
@@ -486,13 +486,8 @@
         self.prev_miniblock_timestamp = miniblock.timestamp;
     }
 
-<<<<<<< HEAD
     async fn wait_for_previous_l1_batch_hash(&self) -> anyhow::Result<H256> {
-        tracing::info!(
-=======
-    async fn wait_for_previous_l1_batch_hash(&self) -> H256 {
         tracing::trace!(
->>>>>>> 2a766a75
             "Getting previous L1 batch hash for L1 batch #{}",
             self.current_l1_batch_number
         );
