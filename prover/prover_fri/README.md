--- conflicted
+++ resolved
@@ -62,8 +62,7 @@
 - RAM: 60GB of RAM (if you have lower RAM machine enable swap)
 - Disk: 400GB of free disk
 
-<<<<<<< HEAD
-1. Install the correct nightly version using command: `rustup install nightly-2023-07-21`
+1. Install the correct nightly version using command: `rustup install nightly-2023-08-21`
 2. Initialize DB and run migrations. Go into the root of the repository, then run
 
    ```
@@ -72,11 +71,6 @@
 
 3. Generate the cpu setup data (no need to regenerate if it's already there). This will consume around 300Gb of disk.
    For this, move to the `prover` directory, and run
-=======
-1. Install the correct nightly version using command: `rustup install nightly-2023-08-21`
-2. Generate the cpu setup data (no need to regenerate if it's already there). This will consume around 300Gb of disk.
-   Use these commands:
->>>>>>> 0e45dea2
 
    ```
    ./setup.sh
@@ -136,16 +130,10 @@
 - Disk: 30GB of free disk
 - GPU: 1x Nvidia L4/T4 with 16GB of GPU RAM
 
-<<<<<<< HEAD
-1. Install the correct nightly version using command: `rustup install nightly-2023-07-21`
+1. Install the correct nightly version using command: `rustup install nightly-2023-08-21`
 2. Initialize DB and run migrations: `zk init`
 3. Generate the GPU setup data (no need to regenerate if it's already there). This will consume around 300Gb of disk.
    For this, move to the `prover` directory, and run
-=======
-1. Install the correct nightly version using command: `rustup install nightly-2023-08-21`
-2. Generate the gpu setup data (no need to regenerate if it's already there). This will consume around 300Gb of disk.
-   Use these commands:
->>>>>>> 0e45dea2
 
    ```
    ./setup.sh gpu
